/* ----------------------------------------------------------------------------------------------
 * Copyright (C) 2023-2024 Jure Bagić
 *
 * This file is part of cript.
 * cript is free software: you can redistribute it and/or modify it under the terms of the GNU
 * General Public License as published by the Free Software Foundation, either version 3 of the
 * License, or (at your option) any later version.
 *
 * cript is distributed in the hope that it will be useful, but WITHOUT ANY WARRANTY;
 * without even the implied warranty of MERCHANTABILITY or FITNESS FOR A PARTICULAR PURPOSE.
 * See the GNU General Public License for more details.
 *
 * You should have received a copy of the GNU General Public License along with cript.
 * If not, see <https://www.gnu.org/licenses/>.
 * ----------------------------------------------------------------------------------------------*/

#include "crcode.h"
#include "crconf.h"
#include "crgc.h"
#include "crlexer.h"
#include "crlimits.h"
#include "crobject.h"
#include "crparser.h"
#include "crstate.h"
#include "crvalue.h"
#include "crstring.h"
#include "crfunction.h"
#include "crvm.h"

#include <stdarg.h>
#include <stdio.h>
#include <stdlib.h>



#define entercstack(lx)         cr_state_inccalls((lx)->ts)

#define leavecstack(lx)         ((lx)->ts->ncalls--)


#define expect_cond(lx, cond, err) \
{ if (!(cond)) cr_lex_syntaxerror(lx, err); }



/* Scope 'cflow' bits */
#define CFLOOP      1
#define CFGLOOP     2
#define CFSWITCH        4

/* test 'cflow' bits */
#define scopeisloop(s)      testbit((s)->cflow, CFLOOP)
#define scopeisgloop(s)     testbit((s)->cflow, CFGLOOP)
#define scopeisswitch(s)    testbit((s)->cflow, CFSWITCH)


static cr_noret expecterror(Lexer *lx, int tk)
{
    const char *err = cr_string_pushfstring(lx->ts, "expected %s",
                                            cr_lex_tok2str(lx, tk));
    cr_lex_syntaxerror(lx, err);
}


static cr_noret limiterror(FunctionState *fs, const char *what, int limit)
{
    cr_State *ts = fs->lx->ts;
    int line = fs->fn->defline;
    const char *where = (line == 0 ? "main function" :
                        cr_string_pushfstring(ts, "function at line %d", line));
    const char *err = cr_string_pushfstring(ts, "too many %s (limit is %d) in %s",
                                            what, limit, where);
    cr_lex_syntaxerror(fs->lx, err);
}


static void checklimit(FunctionState *fs, int n, int limit, const char *what)
{
    if (n >= limit)
        limiterror(fs, what, limit);
}

/* lexical scope information */
typedef struct Scope {
    struct Scope *prev; /* implicit linked-list */
    int nlocals; /* number of locals outside of this scope */
    cr_ubyte cflow; /* control flow context */
    cr_ubyte haveupval; /* set if scope contains upvalue variable */
    cr_ubyte havetbcvar; /* set if scope contains to-be-closed variable */
} Scope;


cr_sinline LVar *getlocal(FunctionState *fs, int idx)
{
    cr_assert(fs->firstlocal + idx < fs->l->ps->lvars.len);
    return &fs->lx->ps->lvars.arr[fs->firstlocal + idx];
}


static void initexp(ExpInfo *e, expt et, int info)
{
    e->t = e->f = -1;
    e->et = et;
    e->u.info = info;
}


static void initvar(FunctionState *fs, ExpInfo *e, int idx)
{
    e->t = e->f = -1;
    e->et = EXP_LOCAL;
    e->u.info = idx;
}


static void initstring(ExpInfo *e, OString *s)
{
    e->f = e->t = NOJMP;
    e->u.str = s;
    e->et = EXP_STRING;
}


static Scope *getscope(FunctionState *fs, int idx)
{
    Scope *scope = fs->scope;

    while (scope != NULL) {
        if (scope->nlocals >= idx)
            break;
        scope = scope->prev;
    }
    return scope;
}



static void enterscope(FunctionState *fs, Scope *s, int cflow)
{
    entercstack(fs->lx);
    s->nlocals = fs->activelocals;
    s->cflow = cflow;
    s->haveupval = 0;
    s->havetbcvar = (fs->scope != NULL && fs->scope->havetbcvar);
    s->prev = fs->scope;
    fs->scope = s;
}


static void leavescope(FunctionState *fs)
{
    Scope *s = fs->scope;
    fs->scope = s->prev;
    leavecstack(fs->lx);
    /* TODO */
}


/* 
 * Mark scope where variable at idx 'vidx' was defined
 * in order to emit close instruction before the scope
 * gets closed.
 */
static void scopemarkupval(FunctionState *fs, int vidx)
{
    Scope *s = fs->scope;
    while(s->nlocals - 1 > vidx)
        s = s->prev;
    s->haveupval = 1;
    fs->close = 1;
}


/* 
 * Mark current scope as scopee that has a to-be-closed
 * variable.
 */
static void scopemarktbc(FunctionState *fs)
{
    Scope *s = fs->scope;
    s->havetbcvar = 1;
    fs->close = 1;
}


static void startfs(FunctionState *fs, Lexer *lx, Scope *s)
{
    cr_assert(fs->fn != NULL);
    fs->prev = lx->fs;
    fs->lx = lx;
    lx->fs = fs;
    fs->scope = NULL;
    fs->sp = 0;
    fs->activelocals = 0;
    fs->firstlocal = lx->ps->lvars.len;
    fs->firstbreak = lx->ps->breaks.len;
    fs->innerloopstart = -1;
    fs->innerloopdepth = 0;
    fs->innerswitchdepth = 0;
    fs->close = 0;
    fs->fn->source = lx->src;
    cr_gc_objbarrier(lx->ts, fs->fn, fs->fn->source);
    fs->fn->maxstack = 1; /* for the function itself */
    enterscope(fs, s, 0);
}

static void endfs(FunctionState *fs)
{
    cr_State *ts = fs->lx->ts;
    Function *fn = fs->fn;
    Lexer *lx = fs->lx;
    cr_code_ret(fs, fs->activelocals - 1, 0);
    leavescope(fs);
    cr_assert(fs->scope == NULL); /* last scope */
    cr_mem_shrinkvec(ts, fn->fn, fn->sizefn, fn->nfn);
    cr_mem_shrinkvec(ts, fn->constants, fn->sizeconst, fn->nconst);
    cr_mem_shrinkvec(ts, fn->code, fn->sizecode, fn->ncode);
    cr_mem_shrinkvec(ts, fn->linfo, fn->sizelinfo, fn->nlinfo);
    cr_mem_shrinkvec(ts, fn->locals, fn->sizelocals, fn->nlocals);
    cr_mem_shrinkvec(ts, fn->upvals, fn->sizeupvals, fn->nupvals);
    lx->fs = fs->prev;
    cr_gc_check(ts);
}


static Function *addfunction(Lexer *lx)
{
    Function *new;
    cr_State *ts = lx->ts;
    FunctionState *fs = lx->fs;
    Function *fn = fs->fn;
    checklimit(fs, fn->nfn + 1, INT_MAX, "function");
    cr_mem_growvec(ts, fn->fn, fn->sizefn, fn->nfn, INT_MAX, "functions");
    fn->fn[fn->nfn++] = new = cr_function_new(ts);
    cr_gc_objbarrier(ts, fn, new);
    return new;
}


/* set current function as vararg */
static void setvararg(FunctionState *fs, int arity) {
    fs->fn->isvararg = 1;
<<<<<<< HEAD
    cr_code_L(fs, OP_SETVARARG, arity);
=======
    cr_code_LA(fs, OP_SETVARARG, arity);
>>>>>>> c324bdc6
}


/* forward declare recursive non-terminals */
static void stm(Lexer *lx);
static void expr(Lexer *lx, ExpInfo *e);



/* check if 'tk' matches the current token */
static void expect(Lexer *lx, int tk)
{
    if (lx->t.tk == tk) {
        cr_lex_scan(lx);
        return;
    }
    expecterror(lx, tk);
}


/* same as 'expectnext' but do not invoke syntax error */
static int match(Lexer *lx, int tk)
{
    if (lx->t.tk == tk) {
        cr_lex_scan(lx);
        return 1;
    }
    return 0;
}


/* same as 'match' but do not advance scanner */
cr_sinline int check(Lexer *lx, int tk)
{
    return (lx->t.tk == tk);
}


static OString *expect_id(Lexer *lx)
{
    expect(lx, TK_IDENTIFIER);
    return lx->t.lit.str;
}



/* -------------------------------------------------------------------------
 * Statements
 * ------------------------------------------------------------------------- */

/*
 * Used to chain variables on the left side of
 * the assignment.
 */
typedef struct LHS {
    struct LHS *prev;
    ExpInfo *e;
} LHS;


static void assignmore(Lexer *lx, LHS *lhs, ExpInfo *e)
{
}


/* add local debug information into 'locals' */
static int registerlocal(Lexer *lx, FunctionState *fs, OString *name)
{
    Function *fn = fs->fn;
    checklimit(fs, fn->nlocals, CRI_MAXCODE, "locals");
    cr_mem_growvec(lx->ts, fn->locals, fn->sizelocals, fn->nlocals, CRI_MAXCODE,
                   "locals");
    LVarInfo *lvarinfo = &fn->locals[fn->nlocals++];
    lvarinfo->name = name;
    lvarinfo->alivepc = fn->ncode;
    return fn->nlocals - 1;
}


/*
 * Adjust locals by increment 'nlocals' and registering them
 * inside 'locals'.
 */
static void adjustlocals(Lexer *lx, int nvars)
{
    FunctionState *fs = lx->fs;
    for (int i = 0; i < nvars; nvars--) {
        int idx = fs->activelocals++;
        LVar *local = getlocal(fs, idx);
        local->s.idx = registerlocal(lx, fs, local->s.name);
    }
}


/* adds local variable to the 'lvars' */
static int addlocal(Lexer *lx, OString *name)
{
    FunctionState *fs = lx->fs;
    ParserState *ps = lx->ps;
    checklimit(fs, ps->lvars.len, CRI_MAXCODE, "locals");
    cr_mem_growvec(lx->ts, ps->lvars.arr, ps->lvars.size, ps->lvars.len,
                   CRI_MAXCODE, "locals");
    LVar *local = &ps->lvars.arr[ps->lvars.len++];
    local->s.name = name;
    local->s.idx = -1;
    vmod(&local->val) = VARREGULAR;
    return ps->lvars.len - fs->firstlocal - 1;
}


/* same as 'addlocal' but use string literal as name */
#define addlocallit(lx,lit) \
    addlocal(lx, cr_lex_newstring(lx, "" lit, SLL(lit)))


/*
 * Searches for local variable 'name' in the current scope.
 */
static int searchlocal(FunctionState *fs, OString *name, ExpInfo *e)
{
    Scope *s = fs->scope;
    Lexer *lx = fs->lx;
    for (int last = fs->activelocals - 1; s->nlocals <= last; last--) {
        LVar *local = getlocal(fs, last);
        if (name == local->s.name) {
            if (cr_unlikely(local->s.idx == -1))
                cr_lex_syntaxerror(lx, cr_string_pushfstring(lx->ts,
                                       "can't read local variable '%s' in its "
                                       "own initializer", name));
            initvar(fs, e, last);
            return e->et;
        }
    }
    return -1;
}


/* get upvalue 'idx' from 'upvalues' */
cr_sinline UpValInfo *getupvalue(FunctionState *fs, int idx)
{
    return &fs->fn->upvals[idx];
}


/* allocate space for new 'UpValInfo' */
static UpValInfo *newupvalue(FunctionState *fs)
{
    Function *fn = fs->fn;
    cr_State *ts = fs->lx->ts;
    checklimit(fs, fn->nupvals + 1, INT_MAX, "upvalues");
    cr_mem_growvec(ts, fn->upvals, fn->sizeupvals, fn->nupvals, INT_MAX,
                   "upvalues");
    return &fn->upvals[fn->nupvals++];
}


/* add new upvalue 'name' into 'upvalues' */
static int addupvalue(FunctionState *fs, OString *name, ExpInfo *e)
{
    UpValInfo *uv = newupvalue(fs);
    uv->name = name;
    if (e->et == EXP_LOCAL) { /* local var ? */
        uv->onstack = 1;
        uv->idx = e->u.var.sidx;
        uv->mod = vmod(&getlocal(fs, e->u.var.vidx)->val);
        cr_assert(name == getlocal(fs, e->u.idx)->s.name);
    } else { /* must be another upvalue */
        cr_assert(e->et == EXP_UVAL);
        FunctionState *enclosing = fs->prev;
        uv->onstack = 0;
        uv->idx = e->u.info;
        uv->mod = enclosing->fn->upvals[e->u.info].mod;
        cr_assert(name == enclosing->fn->upvalues[e->u.info].name);
    }
    return fs->fn->nupvals - 1;
}


/* searches for upvalue 'name' */
static int searchupvalue(FunctionState *fs, OString *name)
{
    Function *fn = fs->fn;
    for (int i = 0; i < fn->nupvals; i++)
        if (fn->upvals[i].name == name) 
            return i;
    return -1;
}


/*
 * Search for variable; if 'name' is not local variable
 * try finding the upvalue.
 */
static void searchvar(FunctionState *fs, OString *name, ExpInfo *e, int base)
{
    if (fs == NULL) { /* global ? */
        initexp(e, EXP_VOID, 0);
    } else {
        int ret = searchlocal(fs, name, e);
        if (ret >= 0) { /* local ? */
            if (ret == EXP_LOCAL && !base)
                scopemarkupval(fs, e->u.info);
        } else { /* try upvalue */
            ret = searchupvalue(fs, name);
            if (ret < 0) {
                searchvar(fs->prev, name, e, 0);
                if (e->et == EXP_LOCAL || e->et == EXP_UVAL)
                    ret = addupvalue(fs, name, e);
                else return;
            }
            initexp(e, EXP_UVAL, ret);
        }
    }
}


/* get global variable 'name' or create undefined global */
static void globalvar(cr_State *ts, OString *name, ExpInfo *e)
{
    TValue k, dummy;
    setv2s(ts, &k, name);
    setemptyval(&dummy); /* set as undefined */
    if (!cr_htable_get(GS(ts)->globals, &k, &dummy))
        cr_htable_set(ts, GS(ts)->globals, &k, &dummy);
    e->u.str = name;
    e->et = EXP_GLOBAL;
}


/* find variable 'name' */
static void varname(Lexer *lx, OString *name, ExpInfo *e)
{
    searchvar(lx->fs, name, e, 1);
    if (e->et == EXP_VOID)
        globalvar(lx->ts, name, e);
}


#define varlit(lx,l,e)      varname(lx, cr_lex_newstring(lx, "" l, SLL(l)), e)


static void expid(Lexer *lx, ExpInfo *e)
{
    initstring(e, expect_id(lx));
}



/*
 * self ::= 'self'
 */
static void selfkw(Lexer *lx, ExpInfo *e)
{
    if (lx->ps->cs != NULL) {
        varlit(lx, "self", e);
        cr_lex_scan(lx);
        return;
    }
    cr_lex_syntaxerror(lx, "can't use 'self' outside of class declaration");
}


/*
 * exprlist ::= expr
 *            | expr ',' exprlist
 */
static int exprlist(Lexer *lx, ExpInfo *e)
{
    int n = 1;
    expr(lx, e);
    while (match(lx, ',')) {
<<<<<<< HEAD
        cr_code_exp2stack(lx->fs, e);
=======
        cr_code_dischargetostack(lx->fs, e);
>>>>>>> c324bdc6
        expr(lx, e);
        n++;
    }
    return n;
}


/* indexed ::= '[' expr ']' */
static void indexed(Lexer *lx, ExpInfo *var, int super)
{
    cr_lex_scan(lx); /* skip '[' */
<<<<<<< HEAD
    cr_code_exp2stack(lx->fs, var);
    ExpInfo key;
    expr(lx, &key);
    cr_code_indexed(lx->fs, var, &key, super);
    cr_code_exp2stack(lx->fs, var);
=======
    cr_code_dischargetostack(lx->fs, var);
    ExpInfo key;
    expr(lx, &key);
    cr_code_indexed(lx->fs, var, &key, super);
    cr_code_dischargetostack(lx->fs, var);
>>>>>>> c324bdc6
    expect(lx, ']');
}


/* getfield ::= '.' id */
static void getfield(Lexer *lx, ExpInfo *var, int super)
{
    cr_lex_scan(lx); /* skip '.' */
<<<<<<< HEAD
    cr_code_exp2stack(lx->fs, var);
    ExpInfo key;
    expid(lx, &key);
    cr_code_getproperty(lx->fs, var, &key, super);
    cr_code_exp2stack(lx->fs, var);
=======
    cr_code_dischargetostack(lx->fs, var);
    ExpInfo key;
    expid(lx, &key);
    cr_code_getproperty(lx->fs, var, &key, super);
    cr_code_dischargetostack(lx->fs, var);
>>>>>>> c324bdc6
    cr_lex_scan(lx);
}


/* 
 * superkw ::= 'super' '.' id 
 *           | 'super' '[' id ']'
 *           | 'super' '[' string ']' 
 */
static void superkw(Lexer *lx, ExpInfo *e)
{
    if (lx->ps->cs == NULL) {
        cr_lex_syntaxerror(lx, "can't use 'super' outside of class declaration");
    } else if (!lx->ps->cs->super) {
        cr_lex_syntaxerror(lx, "class has no superclass");
    } else {
        FunctionState *fs = lx->fs;
        varlit(lx, "self", e); /* fetch 'self' */
        cr_assert(e->et == EXP_LOCAL);
<<<<<<< HEAD
        cr_code_exp2stack(fs, e); /* push 'self' */
=======
        cr_code_dischargetostack(fs, e); /* push 'self' */
>>>>>>> c324bdc6
        cr_assert(e->et == EXP_FINEXPR);
        varlit(lx, "super", e); /* fetch 'super' */
        cr_assert(e->et == EXP_UVAL);
        cr_lex_scan(lx); /* advance */
        if (check(lx, '['))
            indexed(lx, e, 1);
        else if (check(lx, '.')) 
            getfield(lx, e, 1);
        else 
            cr_lex_syntaxerror(lx, "missing method access after 'super'");
    }
}


/*
 * primaryexp ::= '(' expr ')'
 *              | id
 *              | selfkw
 *              | superkw
 */
static void primaryexp(Lexer *lx, ExpInfo *e)
{
    switch (lx->t.tk) {
    case '(':
        cr_lex_scan(lx); /* skip ')' */
        expr(lx, e);
        expect(lx, ')');
        break;
    case TK_IDENTIFIER:
        varname(lx, e->u.str, e);
        cr_lex_scan(lx);
        break;
    case TK_SELF:
        selfkw(lx, e);
        break;
    case TK_SUPER:
        superkw(lx, e);
        break;
    default:
        cr_lex_syntaxerror(lx, "unexpected symbol");
        break;
    }
}


/* 
 * call ::= '(' ')'
 *        | '(' explist ')' 
 */
static void call(Lexer *lx, ExpInfo *e)
{
    FunctionState *fs = lx->fs;
    int base = fs->sp;
    cr_lex_scan(lx); /* skip '(' */
    if (lx->t.tk != ')') { /* have args ? */
        int argstart = fs->sp;
        exprlist(lx, e);
        if (eismulret(e))
            cr_code_setreturns(fs, e, CR_MULRET);
    } else {
        e->et = EXP_VOID;
    }
    expect(lx, ')');
    int nparams = (eismulret(e) ? CR_MULRET : fs->sp - base);
    initexp(e, EXP_CALL, cr_code_call(fs, base, nparams, 1));
    fs->sp = base + 1;
}


/*
 * suffixedexpr ::= primaryexp
 *               | primaryexp dotaccess
 *               | primaryexp call
 *               | primaryexp indexed
 */
static void suffixedexpr(Lexer *lx, ExpInfo *e)
{
    primaryexp(lx, e);
    for (;;) {
        switch (lx->t.tk) {
        case '.':
            getfield(lx, e, 0);
            break;
        case '[':
            indexed(lx, e, 0);
            break;
        case '(':
            if (!eisconstant(e))
                cr_lex_syntaxerror(lx, "can't use '()' on constant values");
            call(lx, e);
            break;
        default:
            return;
        }
    }
}


/*
 * simpleexp ::= int
 *             | flt
 *             | string
 *             | nil
 *             | true
 *             | false
 *             | '...'
 *             | suffixedexpr
 */
static void simpleexp(Lexer *lx, ExpInfo *e)
{
    switch (lx->t.tk) {
    case TK_INT:
        initexp(e, EXP_INT, 0);
        e->u.i = lx->t.lit.i;
        break;
    case TK_FLT:
        initexp(e, EXP_FLT, 0);
        e->u.n = lx->t.lit.n;
        break;
    case TK_STRING:
        initexp(e, EXP_STRING, 0);
        e->u.str = lx->t.lit.str;
        break;
    case TK_NIL:
        initexp(e, EXP_NIL, 0);
        break;
    case TK_TRUE:
        initexp(e, EXP_TRUE, 0);
        break;
    case TK_FALSE:
        initexp(e, EXP_FALSE, 0);
        break;
    case TK_DOTS:
        expect_cond(lx, lx->fs->fn->isvararg,
                    "cannot use '...' outside of vararg function");
<<<<<<< HEAD
        initexp(e, EXP_VARARG, cr_code_L(lx->fs, OP_VARARG, 2));
=======
        initexp(e, EXP_VARARG, cr_code_LA(lx->fs, OP_VARARG, 2));
>>>>>>> c324bdc6
        break;
    default:
        suffixedexpr(lx, e);
        return;
    }
    cr_lex_scan(lx);
}


/* get unary operation matching 'token' */
static Unopr getunopr(int token)
{
    switch (token) {
    case '-': return OPR_UMIN;
    case '~': return OPR_BNOT;
    case '!': return OPR_NOT;
    default: return OPR_NOUNOPR;
    }
}


/* get binary operation matching 'token' */
static Binopr getbinopr(int token)
{
    switch (token) {
    case '+': return OPR_ADD;
    case '-': return OPR_SUB;
    case '*': return OPR_MUL;
    case '/': return OPR_DIV;
    case '%': return OPR_MOD;
    case TK_POW: return OPR_POW;
    case TK_SHR: return OPR_SHR;
    case TK_SHL: return OPR_SHL;
    case '&': return OPR_BAND;
    case '|': return OPR_BOR;
    case '^': return OPR_BXOR;
    case TK_RANGE: return OPR_RANGE;
    case TK_NE: return OPR_NE;
    case TK_EQ: return OPR_EQ;
    case '<': return OPR_LT;
    case TK_LE: return OPR_LE;
    case '>': return OPR_GT;
    case TK_GE: return OPR_GE;
    case TK_AND: return OPR_AND;
    case TK_OR: return OPR_OR;
    default: return OPR_NOBINOPR;
    }
}


/*
 * If 'left' == 'right' then operator is associative;
 * if 'left' < 'right' then operator is left associative;
 * if 'left' > 'right' then operator is right associative.
 */
static const struct {
    cr_ubyte left; /* left priority */
    cr_ubyte right; /* right priority */
} priority[] = {
    /* unary operators priority */
    [OPR_UMIN]      = { 14, 14 },   /* '-' */
    [OPR_BNOT]      = { 14, 14 },   /* '~' */
    [OPR_NOT]       = { 14, 14 },   /* '!' */
    /* binary operators priority */
    [OPR_POW]       = { 16, 15 },   /* '**' */
    [OPR_MUL]       = { 13, 13 },   /* '*' */
    [OPR_DIV]       = { 13, 13 },   /* '/' */
    [OPR_MOD]       = { 13, 13 },   /* '%' */
    [OPR_ADD]       = { 12, 12 },   /* '+' */
    [OPR_SUB]       = { 12, 12 },   /* '-' */
    [OPR_SHR]       = { 11, 11 },   /* '>>' */
    [OPR_SHL]       = { 11, 11 },   /* '<<' */
    [OPR_LT]        = { 10, 10 },   /* '<' */
    [OPR_LE]        = { 10, 10 },   /* '<=' */
    [OPR_GT]        = { 10, 10 },   /* '>' */
    [OPR_GE]        = { 10, 10 },   /* '>=' */
    [OPR_EQ]        = {  9,  9 },   /* '==' */
    [OPR_NE]        = {  9,  9 },   /* '!=' */
    [OPR_BAND]      = {  7,  7 },   /* '&' */
    [OPR_BXOR]      = {  6,  6 },   /* '^' */
    [OPR_BOR]       = {  5,  5 },   /* '|' */
    [OPR_AND]       = {  4,  4 },   /* 'and' */
    [OPR_OR]        = {  3,  3 },   /* 'or' */
    [OPR_RANGE]     = {  2,  1 },   /* '..' */
    /* 0 is '=', which is non-associatve (can't chain '=') */
};


/*
 * subexpr ::= simpleexp
 *           | '-' simpleexp
 *           | '!' simpleexp
 *           | '~' simpleexp
 *           | simpleexp '+' subexpr
 *           | simpleexp '-' subexpr
 *           | simpleexp '*' subexpr
 *           | simpleexp '/' subexpr
 *           | simpleexp '%' subexpr
 *           | simpleexp '**' subexpr
 *           | simpleexp '>>' subexpr
 *           | simpleexp '<<' subexpr
 *           | simpleexp '==' subexpr
 *           | simpleexp '<' subexpr
 *           | simpleexp '<=' subexpr
 *           | simpleexp '>' subexpr
 *           | simpleexp '>=' subexpr
 *           | simpleexp '&' subexpr
 *           | simpleexp '^' subexpr
 *           | simpleexp '|' subexpr
 *           | simpleexp 'and' subexpr
 *           | simpleexp 'or' subexpr
 *           | simpleexp '..' subexpr
 */
static Binopr subexpr(Lexer *lx, ExpInfo *e, int limit)
{
    entercstack(lx);
    Unopr uopr = getunopr(lx->t.tk);
    if (uopr != OPR_NOUNOPR) {
        cr_lex_scan(lx); /* skip operator */
        subexpr(lx, e, priority[uopr].right);
        cr_code_unary(lx->fs, e, uopr);
    } else {
        simpleexp(lx, e);
    }
    Binopr opr = getbinopr(lx->t.tk);
    while (opr != OPR_NOBINOPR && priority[opr].left > limit) {
        ExpInfo e2;
        cr_lex_scan(lx); /* skip operator */
        cr_code_prebinary(lx->fs, &e2, opr);
        Binopr next = subexpr(lx, &e2, priority[opr].right);
        cr_code_binary(lx->fs, e, &e2, opr);
        opr = next;
    }
    leavecstack(lx);
    return opr;
}


/* expr ::= subexpr */
static void expr(Lexer *lx, ExpInfo *e)
{
    subexpr(lx, e, 0);
}



/* -------------------------------------------------------------------------
 * Statements & Declarations
 * ------------------------------------------------------------------------- */


/*
 * exprstm ::= functioncall
 *           | varlist '=' explist
 */
static void exprstm(Lexer *lx, int lastforclause)
{
    ExpInfo e;
    e.ins.set = 0;
    suffixedexp(fs, &E);
    TType next = CURRT(fs).type;
    if (next == TOK_EQUAL || next == TOK_COMMA) {
        e.ins.set = 1;
        Array_Exp Earr;
        Array_Exp_init(&Earr, fs->ts);
        expect_cond(fs, etisvar(E.et), expectstr("Expect variable."));
        rmlastins(fs, &E); // remove 'OP_GET..'
        Array_Exp_push(&Earr, E);
        int vars = 1;
        while (match(fs, TOK_COMMA)) {
            if (cr_unlikely(vars >= CR_BYTECODE_MAX))
                error(fs, comperrors[CE_VARLIST], CR_BYTECODE_MAX);
            vars++;
            suffixedexp(fs, &E);
            expect_cond(fs, etisvar(E.et), expectstr("Expect variable."));
            Array_Exp_push(&Earr, E);
        }
        expect(fs, TOK_EQUAL, expectstr("Expect '='."));
        e.ins.set = 0;
        int expc = explist(fs, vars, &E);
        if (vars != expc)
            adjustassign(fs, &E, vars, expc);
        codesetall(fs, &Earr);
        Array_Exp_free(&Earr, NULL);
    } else if (etiscall(e.et))
        CODE(fs, OP_POP);
    else
        error(fs, comperrors[CE_EXPSTM]);
    if (!lastclause)
        expect(fs, TOK_SEMICOLON, expectstr("Expect ';'."));
}



/* vararg ::= '...' */
static int vararg(FunctionState *fs)
{
    if (!fs->fn->isvararg)
        error(fs, comperrors[CE_VARARG]);
    return CODEOP(fs, OP_VARARG, 1);
}


static void setmulret(FunctionState *fs, ExpInfo *E)
{
    switch (E->et) {
        case EXP_CALL:
        case EXP_VARARG:
            SET_RETCNT(fs, E, MULRET);
            break;
        case EXP_INVOKE:
            SET_RETCNTL(fs, E, MULRET);
            break;
        default:
            cr_unreachable;
    }
}

// Adjust assign expressions in case last expression is a function call
static void adjustassign(FunctionState *fs, ExpInfo *E, int left, int right)
{
    int leftover = left - right; // Safety: left < right is a compile error
    switch (E->et) {
        case EXP_CALL:
            SET_RETCNT(fs, E, leftover + 1);
            break;
        case EXP_INVOKE:
            SET_RETCNTL(fs, E, leftover + 1);
            break;
        default:
            if (leftover > 1)
                CODEOP(fs, OP_NILN, leftover);
            else if (leftover == 1)
                CODE(fs, OP_NIL);
            break;
    }
}

// explist ::= expr
//           | expr ',' explist
static int explist(FunctionState *fs, int limit, ExpInfo *E)
{
    int left = limit;
    int got = 0;
    do {
        left--;
        got++;
        if (left < 0)
            error(fs, comperrors[CE_EXPLIST], limit);
        expr(fs, E);
    } while (match(fs, TOK_COMMA));
    return got;
}

static int name(FunctionState *fs, const char *errmsg)
{
    expect(fs, TOK_IDENTIFIER, errmsg);
    Token *name = &PREVT(fs);
    if (fs->S->depth > 0) { // If local scope make local variable
        make_local(fs, name);
        return -1;
    } // Otherwise make global variable
    return MAKE_GLOBAL(fs, name);
}

static LocalVar *upvalvar(FunctionState *fs, int idx)
{
    UpValue *upval = &fs->upvalues->data[idx];
    if (!upval->local)
        upvalvar(fs->prev, idx);
    return &fs->locals.data[upval->idx];
}

// helper [exprstm]
static void codeset(FunctionState *fs, ExpInfo *E)
{
    static const char *errfmt = "Can't assign to variable '%.*s', it is declared as 'fixed'.";
    switch (E->et) {
        case EXP_UPVAL: {
            LocalVar *local = upvalvar(fs, E->value);
            if (cr_unlikely(btest(local->flags, VFIXED_BIT)))
                error(fs, errfmt, local->name.len, local->name.start);
            CODEOP(fs, OP_SET_UPVALUE, E->value);
            break;
        }
        case EXP_LOCAL: {
            LocalVar *local = &fs->locals.data[E->value];
            if (cr_unlikely(btest(local->flags, VFIXED_BIT)))
                error(fs, errfmt, local->name.len, local->name.start);
            CODEOP(fs, GET_OP_TYPE(E->value, OP_SET_LOCAL, E), E->value);
            break;
        }
        case EXP_GLOBAL:
            CODEOP(fs, GET_OP_TYPE(E->value, OP_SET_GLOBAL, E), E->value);
            break;
        case EXP_INDEXED:
            if (E->value == NO_VAL)
                CODE(fs, OP_SET_INDEX);
            else
                CODEOP(fs, OP_SET_PROPERTY, E->value);
            break;
        default:
            return;
    }
}

ARRAY_NEW(Array_Exp, Exp);
// helper [exprstm]
static void codesetall(FunctionState *fs, Array_Exp *Earr)
{
    for (int i = 0; i < cast_int(Earr->len); i++) {
        ExpInfo *E = Array_Exp_index(Earr, i);
        codeset(fs, E);
    }
}

static void block(Lexer *lx)
{
    while (!check(fs, TOK_RBRACE) && !check(fs, TOK_EOF))
        stm(lx);
    expect(fs, TOK_RBRACE, expectstr("Expect '}' after block."));
}

static cr_inline void blockstm(FunctionState *fs)
{
    Scope S;
    startscope(fs, &S, 0, 0);
    block(fs);
    leavescope(fs);
}

// arglist ::= name
//           | '...'
//           | name ',' arglist
static void arglist(FunctionState *fs)
{
    do {
        if (match(fs, TOK_DOT_DOT_DOT)) {
            fs->fn->p.isvararg = 1;
            break;
        }
        fs->fn->p.arity++;
        name(fs, expectstr("Expect parameter name."));
        initlocal(fs, 0);
    } while (match(fs, TOK_COMMA));
}

// namelist ::= name
//            | name ',' namelist
static int namelist(FunctionState *fs, Array_cr_int *nameidx)
{
    int names = 0;
    do {
        if (names >= CR_BYTECODE_MAX)
            error(fs, comperrors[CE_NAMELIST], CR_BYTECODE_MAX);
        names++;
        int idx = name(fs, expectstr("Expect name.")); // initialize later
        if (fs->S->depth == 0)
            Array_cr_int_push(nameidx, idx);
    } while (match(fs, TOK_COMMA));
    return names;
}

static void codeassign(FunctionState *fs, int names, Array_cr_int *nameidx)
{
    if (fs->S->depth > 0) {
        for (int i = 0; i < names; i++)
            initlocal(fs, i);
        return;
    }
    cr_assert(fs->ts, names == cast_int(nameidx->len), "name count != indexes array len.");
    while (nameidx->len > 0) {
        int idx = Array_cr_int_pop(nameidx);
        ExpInfo _; // dummy
        INIT_GLOBAL(fs, idx, fs->vflags, &_);
    }
}

// vardec ::= 'var' name ';'
//          | 'var' namelist ';'
//          | 'var' name '=' explist ';'
//          | 'var' namelist '=' explist ';'
//          | 'fixed' 'var' name ';'
//          | 'fixed' 'var' namelist ';'
//          | 'fixed' 'var' name '=' explist ';'
//          | 'fixed' 'var' namelist '=' explist ';'
static void vardec(Lexer *lx, int haveconst)
{
    if (match(fs, TOK_FIXED)) {
        if (FIS(fs, FFIXED))
            error(fs, expectstr("Expect variable name."));
        FSET(fs, FFIXED);
    }
    Array_cr_int nameidx;
    Array_cr_int_init(&nameidx, fs->ts);
    int names = namelist(fs, &nameidx);
    int expc = 0;
    ExpInfo E;
    E.ins.set = 0;
    if (match(fs, TOK_EQUAL))
        expc = explist(fs, names, &E);
    if (names != expc)
        adjustassign(fs, &E, names, expc);
    codeassign(fs, names, &nameidx);
    Array_cr_int_free(&nameidx, NULL);
    expect(fs, TOK_SEMICOLON, expectstr("Expect ';'."));
}


// Create and parse a new FunctionState
static void fn(FunctionState *fs, FunctionType type)
{
    FunctionState Fnew;
    Scope globscope, S;
    startfs(fs->ts, &Fnew, &globscope, fs->cclass, type, fs);
    Fnew.fn->p.source = fs->fn->p.source; // source is same
    startscope(&Fnew, &S, 0, 0); // no need to end this scope
    expect(&Fnew, TOK_LPAREN, expectstr("Expect '(' after function name."));
    if (!check(&Fnew, TOK_RPAREN))
        arglist(&Fnew);
    if (Fnew.fn->p.isvararg)
        expect(&Fnew, TOK_RPAREN, expectstr("Expect ')' after '...'."));
    else
        expect(&Fnew, TOK_RPAREN, expectstr("Expect ')' after parameters."));
    int arity = Fnew.fn->p.arity;
    int expected = ominfo[fs->tag].arity;
    if (cr_unlikely(isom(fs) && expected != arity)) {
        error(fs, comperrors[CE_OMSIG], fs->ts->faststatic[fs->tag]->storage, expected, arity);
        Fnew.lexer->panic = 0; // clear panic flag do not sync yet
    }
    expect(&Fnew, TOK_LBRACE, expectstr("Expect '{' before function body."));
    block(&Fnew); // body
    Function *fn = parse_end(&Fnew);
    CODEOP(fs, OP_CLOSURE, make_constant(fs, OBJ_VAL(fn)));
    for (int i = 0; i < fn->p.upvalc; i++) {
        UpValue *upval = Array_Upvalue_index(Fnew.upvalues, i);
        CODE(fs, upval->local ? 1 : 0);
        CODEL(fs, upval->idx);
    }
    endfs(&Fnew);
}

// fndec ::= 'fn' name '(' arglist ')' '{' block '}'
static void fndec(Lexer *lx)
{
    int idx = name(fs, expectstr("Expect function name."));
    if (fs->S->depth > 0)
        initlocal(fs, 0); // initialize to allow recursion
    fn(fs, FN_FUNCTION);
    ExpInfo _; // dummy
    if (fs->S->depth == 0)
        INIT_GLOBAL(fs, idx, 0, &_);
}

static void method(FunctionState *fs)
{
    TValue identifier;
    int idx;

    expect(fs, TOK_FN, expectstr("Expect 'fn'."));
    expect(fs, TOK_IDENTIFIER, expectstr("Expect method name."));
    identifier = tokintostr(fs->ts, &PREVT(fs));
    idx = make_constant(fs, identifier);
    fs->tag = id2omtag(fs->ts, asstring(identifier));
    fn(fs, FN_METHOD);
    if (fs->tag != -1)
        CODEOP(fs, OP_OVERLOAD, fs->tag - SS_INIT);
    else
        CODEOP(fs, OP_METHOD, idx);
}

static void classdec(Lexer *lx)
{
    expect(fs, TOK_IDENTIFIER, expectstr("Expect class name."));
    Token class_name = PREVT(fs);
    TValue identifier = tokintostr(fs->ts, &class_name);
    int idx = make_constant(fs, identifier);
    ExpInfo _; // dummy
    CODEOP(fs, OP_CLASS, idx);
    if (fs->S->depth > 0) {
        make_local(fs, &class_name);
        initlocal(fs, 0);
    } else {
        INIT_GLOBAL(fs, MAKE_GLOBAL(fs, &class_name), 0, &_);
    }
    Class cclass;
    cclass.enclosing = fs->cclass;
    cclass.superclass = 0;
    fs->cclass = &cclass;
    _.ins.set = 0;
    Scope S;
    if (match(fs, TOK_IMPL)) { // have superclass ?
        expect(fs, TOK_IDENTIFIER, expectstr("Expect superclass name."));
        codevarprev(fs, &_); // get superclass
        if (nameeq(&PREVT(fs), &class_name))
            error(fs, comperrors[CE_INHERIT], ascstring(identifier));
        startscope(fs, &S, 0, 0);
        local_new(fs, syntoken("super"));
        initlocal(fs, 0);
        var(fs, class_name, &_);
        CODE(fs, OP_INHERIT);
        cclass.superclass = 1;
    }
    var(fs, class_name, &_);
    expect(fs, TOK_LBRACE, expectstr("Expect '{' before class body."));
    while (!check(fs, TOK_RBRACE) && !check(fs, TOK_EOF))
        method(fs);
    expect(fs, TOK_RBRACE, expectstr("Expect '}' after class body."));
    CODE(fs, OP_POP); // Pop the class
    if (cclass.superclass)
        leavescope(fs);
    fs->cclass = cclass.enclosing;
}

static void codecall(FunctionState *fs, ExpInfo *E)
{
    OpCode callop = call(fs, E);
    E->et = EXP_CALL;
    if (callop == OP_CALL0 || callop == OP_CALL1)
        E->ins.code = CODE(fs, callop);
    else
        E->ins.code = CODEOP(fs, callop, 1);
}


static void codeinvoke(FunctionState *fs, ExpInfo *E, int idx)
{
    OpCode callop = call(fs, E);
    E->et = EXP_INVOKE;
    OpCode invokeop;
    switch (callop) {
        case OP_CALL0:;
                      invokeop = OP_INVOKE0;
                      break;
        case OP_CALL1:
                      invokeop = OP_INVOKE1;
                      break;
        case OP_CALL:
                      invokeop = OP_INVOKE;
                      break;
        default:
                      cr_unreachable;
    }
    E->ins.code = CODEOP(fs, invokeop, idx);
    CODEL(fs, 1); // retcnt
}


// 'switch' statement state.
typedef struct {
    int patch; // Jump to patch if case expression does not match
    enum {
        CS_MATCH, // Case is constant expression match
        CS_DFLT, // Case is 'default'
        CS_NONE, // Did not parse any cases yet
        CS_CASE, // Case is 'case'
    } casestate;
    Array_Value constants; // all case constant expressions
    cr_ubyte dflt : 1; // if switch has 'default' case
    cr_ubyte havenil : 1; // if switch has 'nil' case
    cr_ubyte havetrue : 1; // if switch has '1' case
    cr_ubyte havefalse : 1; // if switch has '0' case
} SwitchState;


static cr_inline void SwitchState_init(FunctionState *fs, SwitchState *state)
{
    state->patch = -1;
    state->casestate = CS_NONE;
    state->dflt = 0;
    state->havenil = 0;
    state->havetrue = 0;
    state->havefalse = 0;
    Array_Value_init(&state->constants, fs->ts);
}


#define SwitchState_free(state) Array_Value_free(&(state)->constants, NULL);


/*
 * Updates 'switch' constants and checks if the constant
 * already exists, but only if 'e' is constant expression.
 * TODO: Refactor a bit, logic can be compressed
 */
static cr_inline void switchconstants(FunctionState *fs, SwitchState *state, ExpInfo *E)
{
    if (!etisconst(E->type))
        return;
    switch (E->et) {
        case EXP_FALSE:
            if (cr_unlikely(state->havefalse))
                error(fs, comperrors[CE_SWDUP], "0");
            state->havefalse = 1;
            break;
        case EXP_TRUE:
            if (cr_unlikely(state->havetrue))
                error(fs, comperrors[CE_SWDUP], "1");
            state->havetrue = 1;
            break;
        case EXP_NIL:
            if (cr_unlikely(state->havenil))
                error(fs, comperrors[CE_SWDUP], "nil");
            state->havenil = 1;
            break;
        case EXP_STRING:
        case EXP_NUMBER:;
                        TValue caseval = *CONSTANT(fs, E);
                        cr_ubyte _; // dummy
                        for (int i = 0; i < cast_int(state->constants.len); i++) {
                            if (cr_unlikely(raweq(state->constants.data[i], caseval))) {
                                const char *casename = NULL;
                                if (E->et == EXP_STRING)
                                    casename = vtostr(fs->ts, caseval, 1)->storage;
                                else
                                    casename = dtostr(AS_NUMBER(caseval), &_);
                                error(fs, comperrors[CE_SWDUP], casename);
                                return;
                            }
                        }
                        Array_Value_push(&state->constants, caseval);
                        break;
        default:
                        cr_unreachable;
    }
}

static void switchstm(FunctionState *fs)
{
    Context C;
    Scope S;
    SwitchState swstate;
    cr_ubyte inswitch = fs->S->isswitch;
    ExpInfo E1;
    Array_cr_int fts;
    int sdepth;
    savecontext(fs, &C);
    SwitchState_init(fs, &swstate);
    Array_cr_int_init(&fts, fs->ts);
    startscope(fs, &S, 0, 1); // implicit scope
    startbreaklist(fs);
    expect(fs, TOK_LPAREN, expectstr("Expect '(' after 'switch'."));
    E1.ins.set = 0;
    expr(fs, &E1);
    expect(fs, TOK_RPAREN, expectstr("Expect ')' after condition."));
    expect(fs, TOK_LBRACE, expectstr("Expect '{' after ')'."));
    sdepth = fs->cflow.innersdepth;
    fs->cflow.innersdepth = fs->S->depth;
    // Switch must contain case or default before any statements
    if (!check(fs, TOK_RBRACE) && !check(fs, TOK_EOF) && !check(fs, TOK_CASE) && !check(fs, TOK_DEFAULT))
        error(fs, comperrors[CE_SWNOC]);
    // 'switch' body
    while (!match(fs, TOK_RBRACE) && !check(fs, TOK_EOF)) {
        if (match(fs, TOK_CASE) || match(fs, TOK_DEFAULT)) {
            fs->fn->gotret = 0;
            if (swstate.casestate != CS_NONE) {
                Array_cr_int_push(&fts, CODEJMP(fs, OP_JMP));
                if (swstate.casestate != CS_DFLT && swstate.casestate != CS_MATCH)
                    patchjmp(fs, swstate.patch);
            }
            swstate.casestate = CS_DFLT;
            if (PREVT(fs).type == TOK_CASE) {
                ExpInfo E2;
                E2.ins.set = 0;
                expr(fs, &E2);
                expect(fs, TOK_COLON, expectstr("Expect ':' after 'case'."));
                switchconstants(fs, &swstate, &E2);
                if (eareconstandeq(fs, &E1, &E2)) {
                    restorecontext(fs, &C);
                    swstate.casestate = CS_MATCH;
                } else {
                    CODE(fs, OP_EQ);
                    swstate.casestate = CS_CASE;
                    swstate.patch = CODEJMP(fs, OP_JMP_IF_FALSE_POP);
                }
            } else if (!swstate.dflt) {
                swstate.dflt = 1;
                swstate.casestate = CS_DFLT;
                expect(fs, TOK_COLON, expectstr("Expect ':' after 'default'."));
            } else
                error(fs, comperrors[CE_SWDEF]);
            if (fts.len > 0)
                patchjmp(fs, Array_cr_int_pop(&fts));
        } else {
            stm(fs);
            if (swstate.casestate == CS_MATCH && fs->fn->gotret) {
                // @TODO: Implement optimizations.
                // Also check if last 'stm' was 'breakstm' (same effect)
            }
        }
    }
    if (PREVT(fs).type == TOK_EOF)
        error(fs, comperrors[CE_SWRBR]);
    Array_cr_int_free(&fts, NULL);
    SwitchState_free(&swstate);
    leavescope(fs);
    CODE(fs, OP_POP); // pop switch expression
    patchbreaklist(fs);
    endbreaklist(fs);
    fs->cflow.innersdepth = sdepth;
    fs->S->isswitch = inswitch;
}

static void ifstm(FunctionState *fs)
{
    ExpInfo E;
    Context C;
    int jmptoelse, jmptoend = -1;
    savecontext(fs, &C);
    expect(fs, TOK_LPAREN, expectstr("Expect '(' after 'if'."));
    E.ins.set = 0;
    expr(fs, &E); // condition
    expect(fs, TOK_RPAREN, expectstr("Expect ')' after condition."));
    cr_ubyte remove = 0;
    cr_ubyte istrue = 0;
    if (etisconst(E.type)) {
        rmlastins(fs, &E);
        if (etisfalse(E.et))
            remove = 1;
        else
            istrue = 1;
    } else
        jmptoelse = CODEJMP(fs, OP_JMP_IF_FALSE_POP);
    stm(fs);
    if (!remove) {
        jmptoend = CODEJMP(fs, OP_JMP);
        if (!istrue)
            patchjmp(fs, jmptoelse);
        else if (fs->fn->gotret) { // condition is 1 and 'stm' was a 'returnstm'
                                   // @TODO: Implement optimization.
        }
    } else
        restorecontext(fs, &C);
    fs->fn->gotret = 0;
    if (match(fs, TOK_ELSE)) { // there is 'else' branch?
        stm(fs);
        if (!remove)
            patchjmp(fs, jmptoend);
    }
}

static cr_inline void startloop(FunctionState *fs, int *lstart, int *ldepth)
{
    *lstart = (fs)->cflow.innerlstart;
    *ldepth = (fs)->cflow.innerldepth;
    (fs)->cflow.innerlstart = codeoffset(fs);
    (fs)->cflow.innerldepth = fs->S->depth;
}

static cr_inline void endloop(FunctionState *fs, int lstart, int ldepth)
{
    (fs)->cflow.innerlstart = lstart;
    (fs)->cflow.innerldepth = ldepth;
}

static void whilestm(Lexer *lx)
{
    Scope S;
    Context C;
    ExpInfo E;
    int lstart, ldepth;
    int jmptoend = -1;
    cr_ubyte infinite = 0;
    cr_ubyte remove = 0;
    savecontext(fs, &C);
    startscope(fs, &S, 1, 0);
    startloop(fs, &lstart, &ldepth);
    startbreaklist(fs);
    expect(fs, TOK_LPAREN, expectstr("Expect '(' after 'while'."));
    E.ins.set = 0;
    expr(fs, &E); // conditional
    if (etisconst(E.type)) {
        rmlastins(fs, &E);
        if (etisfalse(E.et))
            remove = 1;
        else
            infinite = 1;
    } else
        jmptoend = CODEJMP(fs, OP_JMP_IF_FALSE_POP);
    expect(fs, TOK_RPAREN, expectstr("Expect ')' after condition."));
    stm(fs); // body
    cr_ubyte gotret = fs->fn->gotret;
    leavescope(fs);
    if (!remove) {
        codeloop(fs, (fs)->cflow.innerlstart);
        if (!infinite) {
            cr_assert(fs->ts, jmptoend != -1, "end jmp invalid but flag is 0.");
            patchjmp(fs, jmptoend);
        } else if (gotret) { // cond 1 and 'stm' was 'returnstm'
                             // @TODO: Implement optimizations
        }
        patchbreaklist(fs);
    } else
        restorecontext(fs, &C);
    endloop(fs, lstart, ldepth);
    endbreaklist(fs);
}

static void forstm(Lexer *lx)
{
    Scope S;
    Context C;
    ExpInfo E;
    int lstart, ldepth;
    int jmptoend = -1;
    cr_ubyte remove = 0;
    cr_ubyte infinite = 0;
    startscope(fs, &S, 1, 0);
    startbreaklist(fs);
    expect(fs, TOK_LPAREN, expectstr("Expect '(' after 'for'."));
    if (match(fs, TOK_SEMICOLON)) // Initializer for-clause
        ; // no initializer
    else if (match(fs, TOK_VAR))
        vardec(fs);
    else if (match(fs, TOK_FIXED))
        constvardec(fs);
    else
        exprstm(fs, 0);
    savecontext(fs, &C);
    startloop(fs, &lstart, &ldepth);
    if (!match(fs, TOK_SEMICOLON)) { // conditional
        E.ins.set = 0;
        expr(fs, &E);
        if (etisconst(E.type)) {
            rmlastins(fs, &E);
            if (etistrue(E.type))
                infinite = 1;
            else
                remove = 1;
        } else
            jmptoend = CODEJMP(fs, OP_JMP_IF_FALSE_POP);
        expect(fs, TOK_SEMICOLON, expectstr("Expect ';' after for-loop condition clause."));
    } else
        infinite = 1;
    if (!match(fs, TOK_RPAREN)) { // last for-clause
        int jmptobody = -1;
        int jmptoincr = -1;
        if (!infinite && !remove)
            jmptobody = CODEJMP(fs, OP_JMP);
        if (!remove)
            jmptoincr = codeoffset(fs);
        exprstm(fs, 1);
        if (!infinite && !remove) {
            codeloop(fs, (fs)->cflow.innerlstart);
            patchjmp(fs, jmptobody);
            (fs)->cflow.innerlstart = jmptoincr;
        }
        expect(fs, TOK_RPAREN, expectstr("Expect ')' after last for-loop clause."));
    }
    stm(fs); // Loop body
    if (!remove) {
        codeloop(fs, (fs)->cflow.innerlstart);
        if (!infinite)
            patchjmp(fs, jmptoend);
        else if (fs->fn->gotret) { // 'stm' was 'returnstm' and conditional is 1
                                   // @TODO: Implement optimizations
        }
        patchbreaklist(fs);
    } else
        restorecontext(fs, &C);
    leavescope(fs);
    endloop(fs, lstart, ldepth);
    endbreaklist(fs);
}

static int foreachvars(FunctionState *fs)
{
    int vars = 0;
    do {
        if (vars >= CR_BYTECODE_MAX)
            error(fs, comperrors[CE_VARLIST], CR_BYTECODE_MAX);
        vars++;
        expect(fs, TOK_IDENTIFIER, expectstr("Expect varname."));
        make_local(fs, &PREVT(fs));
        initlocal(fs, 0);
    } while (match(fs, TOK_COMMA));
    return vars;
}

static void newlocalliteral(FunctionState *fs, const char *name)
{
    Token syntok = syntoken(name);
    local_new(fs, syntok);
    initlocal(fs, 0);
}

static void foreachstm(FunctionState *fs)
{
    Scope S;
    int lstart, ldepth, vars, expc, endjmp;
    ExpInfo E;
    startscope(fs, &S, 1, 0);
    S.isgloop = 1; // set as generic loop
    startbreaklist(fs);
    newlocalliteral(fs, "(for iterator)"); // iterator function
    newlocalliteral(fs, "(for invstate)"); // invariant state
    newlocalliteral(fs, "(for cntlvar)"); // control variable
    vars = foreachvars(fs); // declared vars
    expect(fs, TOK_IN, expectstr("Expect 'in'."));
    E.ins.set = 0;
    expr(fs, &E); // iterator factory
    expect_cond(fs, !etisconst(E.type), "Can't call constant expression.");
    expc = 1;
    if (match(fs, TOK_COMMA))
        expc += exprlist(fs, 2, &E);
    adjustassign(fs, &E, 3, expc);
    startloop(fs, &lstart, &ldepth);
    CODEOP(fs, OP_FOREACH_PREP, vars);
    CODEOP(fs, OP_FOREACH, vars);
    endjmp = CODEJMP(fs, OP_JMP);
    stm(fs);
    CODEPOP(fs, vars);
    codeloop(fs, (fs)->cflow.innerlstart);
    patchjmp(fs, endjmp);
    leavescope(fs);
    patchbreaklist(fs);
    endbreaklist(fs);
    endloop(fs, lstart, ldepth);
}

static void loopstm(FunctionState *fs)
{
    Scope S;
    int lstart, ldepth;
    startscope(fs, &S, 1, 0);
    startbreaklist(fs);
    startloop(fs, &lstart, &ldepth);
    stm(fs);
    if (fs->fn->gotret) {
        // @TODO: Implement optimizations
    }
    codeloop(fs, (fs)->cflow.innerlstart);
    leavescope(fs);
    patchbreaklist(fs);
    endbreaklist(fs);
    endloop(fs, lstart, ldepth);
}

static cr_inline Scope *loopscope(FunctionState *fs)
{
    Scope *S = fs->S;
    while (S != NULL) {
        if (S->isloop)
            return S;
        S = S->prev;
    }
    return NULL;
}

// Return count of switch statements until the first loop 'Scope'
// or the top-level code counting from the current 'Scope' in the 'FunctionState'.
static cr_inline int switchcnt(FunctionState *fs)
{
    Scope *S = fs->S;
    int count = 0;
    while (S != NULL && S->depth > fs->cflow.innerldepth) {
        if (S->isswitch)
            count++;
        S = S->prev;
    }
    return count;
}

static void continuestm(FunctionState *fs)
{
    expect(fs, TOK_SEMICOLON, expectstr("Expect ';' after 'continue'."));
    if (cr_unlikely(fs->cflow.innerlstart == -1))
        error(fs, comperrors[CE_CONT]);
    else {
        Scope *S = loopscope(fs);
        cr_assert(fs->ts, S != NULL, "Loop scope not found but cflow offset is set.");
        int popn = fs->locals.len - (S->isgloop * 3) - S->nlocals + switchcnt(fs);
        CODEPOP(fs, popn);
        codeloop(fs, fs->cflow.innerlstart);
    }
}

static void breakstm(FunctionState *fs)
{
    expect(fs, TOK_SEMICOLON, expectstr("Expect ';' after 'break'."));
    Array_Array_cr_int *arr = &fs->cflow.breaks;
    int popn = 0;
    Scope *scope = NULL;
    switch (inwhat(fs->S, &scope)) {
        case 0: // in switch
            popn++; // switch expression
        case 1: // FALLTHRU (in loop)
            break;
        case -1: // outside
            error(fs, comperrors[CE_BREAK]);
            return;
        default:
            cr_unreachable;
    }
    popn += fs->locals.len - scope->nlocals;
    CODEPOP(fs, popn);
    Array_cr_int *last = Array_Array_cr_int_last(arr);
    Array_cr_int_push(last, CODEJMP(fs, OP_JMP));
}

/// return ::= 'return' ';'
///          | 'return' explist ';'
static void returnstm(FunctionState *fs)
{
}


/// dot ::= '.' name
///       | '.' name call
static void dot(FunctionState *fs, ExpInfo *E)
{
    expect(fs, TOK_IDENTIFIER, expectstr("Expect property name after '.'."));
    TValue identifier = tokintostr(fs->ts, &PREVT(fs));
    int idx = make_constant(fs, identifier);
    if (match(fs, TOK_LPAREN))
        codeinvoke(fs, E, idx);
    else {
        E->et = EXP_INDEXED;
        E->value = idx;
        if (!E->ins.set)
            E->ins.code = CODEOP(fs, OP_GET_PROPERTY, idx);
    }
}

static void stm(Lexer *lx)
{
    switch (lx->t.tk) {
        case TK_WHILE:
            cr_lex_scan(lx);
            whilestm(lx);
            break;
        case TK_FOR:
            cr_lex_scan(lx);
            forstm(lx);
            break;
        case TK_FOREACH:
            cr_lex_scan(lx);
            foreachstm(lx);
            break;
        case TK_IF:
            cr_lex_scan(lx);
            ifstm(lx);
            break;
        case TK_SWITCH:
            cr_lex_scan(lx);
            switchstm(lx);
            break;
        case '{':
            cr_lex_scan(lx);
            blockstm(lx);
            break;
        case TK_CONTINUE:
            cr_lex_scan(lx);
            continuestm(lx);
            break;
        case TK_BREAK:
            cr_lex_scan(lx);
            breakstm(lx);
            break;
        case TK_RETURN:
            cr_lex_scan(lx);
            returnstm(lx);
            break;
        case TK_LOOP:
            cr_lex_scan(lx);
            loopstm(lx);
            break;
        case ';': /* empty statement */
            break;
        default:
            cr_lex_scan(lx);
            exprstm(lx, 0);
            break;
    }
}


static void dec(Lexer *lx)
{
    int isconst = 0;

    switch (lx->t.tk) {
        case TK_CONST:
            isconst = 1;
            /* FALLTHRU */
        case TK_LET:
            cr_lex_scan(lx);
            vardec(lx, isconst);
            break;
        case TK_FN:
            cr_lex_scan(lx);
            fndec(lx);
            break;
        case TK_CLASS:
            cr_lex_scan(lx);
            classdec(lx);
            break;
        default:
            stm(lx);
            break;
    }
}


static inline void parseuntileos(Lexer *lx) {
    while (!lx->t.tk != TK_EOS)
        dec(lx);
}



/*========================== EXPRESSION =========================*/


// Try folding unary operation.
// Example: OP_CONST (1), OP_NEG => OP_CONST (-1)
static cr_ubyte foldunary(FunctionState *fs, unop opr, ExpInfo *E)
{
    if (E->type == EXP_NUMBER && opr == OPR_NEGATE) {
        double val = AS_NUMBER(*CONSTANT(fs, E));
        if (cr_isnan(val) || val == 0.0)
            return 0;
        *CONSTANT(fs, E) = NUMBER_VAL(-val);
        return 1;
    }
    return 0;
}

// Fold constant number expressions
static void calcnum(FunctionState *fs, binop opr, const ExpInfo *E1, const ExpInfo *E2, TValue *result)
{
#define BINOP(op, n1, n2) NUMBER_VAL((n1)op(n2))

    double n1 = AS_NUMBER(*CONSTANT(fs, E1));
    double n2 = AS_NUMBER(*CONSTANT(fs, E2));
    switch (opr) {
        case OPR_ADD:
            *result = BINOP(+, n1, n2);
            break;
        case OPR_SUB:
            *result = BINOP(-, n1, n2);
            break;
        case OPR_MUL:
            *result = BINOP(*, n1, n2);
            break;
        case OPR_DIV:
            *result = BINOP(/, n1, n2);
            break;
        case OPR_MOD:
            *result = BINOP(%, (long int)n1, (long int)n2);
            break;
        case OPR_POW:
            *result = NUMBER_VAL((cr_powl(n1, n2)));
            break;
        default:
            cr_unreachable;
    }

#undef BINOP
}

// Check if the binary operation is valid
static cr_ubyte validop(FunctionState *fs, binop opr, const ExpInfo *E1, const ExpInfo *E2)
{
    double n1 = AS_NUMBER(*CONSTANT(fs, E1));
    double n2 = AS_NUMBER(*CONSTANT(fs, E2));
    return !(opr == OPR_MOD && (cr_floor(n1) != n1 || cr_floor(n2) != n2));
}

// Try folding binary operation
// Example: OP_CONST (1), OP_CONST (2), OP_ADD => OP_CONST (3)
static cr_ubyte foldbinary(FunctionState *fs, binop opr, ExpInfo *E1, const ExpInfo *E2)
{
    if (E1->type != E2->type || E1->type != EXP_NUMBER || !validop(fs, opr, E1, E2))
        return 0;
    TValue result;
    calcnum(fs, opr, E1, E2, &result);
    if (cr_isnan(AS_NUMBER(result)))
        return 0;
    CONSTANT_POP(fs); // Pop constant (E2)
    *CONSTANT(fs, E1) = result; // Set new constant value (E1)
    LINSTRUCTION_POP(fs); // Pop off the last OP_CONST instruction
    return 1;
}

// Emit optimized 'and' instruction
static void codeand(FunctionState *fs, ExpInfo *E)
{
    switch (E->et) {
        case EXP_TRUE:
            INSTRUCTION_POP(fs);
            goto fin;
        case EXP_STRING:
        case EXP_NUMBER:
            LINSTRUCTION_POP(fs);
            CONSTANT_POP(fs);
fin:
            E->jmp.f = NO_JMP;
            break;
        default:
            E->jmp.f = CODEJMP(fs, OP_JMP_IF_FALSE_OR_POP);
            E->ins.code = codeoffset(fs) - 4; // Index of jump instruction
            break;
    }
    E->jmp.t = NO_JMP;
    E->et = EXP_JMP;
}

// Emit optimized 'or' instruction
static void codeor(FunctionState *fs, ExpInfo *E)
{
    switch (E->et) {
        case EXP_NIL:
        case EXP_FALSE:
            INSTRUCTION_POP(fs);
            E->jmp.t = NO_JMP;
            break;
        case EXP_STRING:
        case EXP_NUMBER:
        case EXP_TRUE:
            E->jmp.t = codeoffset(fs);
            E->jmp.f = CHUNK(fs)->constants.len;
            return;
        default:
            E->jmp.f = CODEJMP(fs, OP_JMP_IF_FALSE_AND_POP);
            E->jmp.t = CODEJMP(fs, OP_JMP);
            patchjmp(fs, E->jmp.f);
            break;
    }
    E->jmp.f = NO_JMP;
    E->jmp.t = EXP_JMP;
}

// Emit binary instruction
static void postfix(FunctionState *fs, binop opr, ExpInfo *E1, ExpInfo *E2)
{
    if (FOLDABLE(opr) && foldbinary(fs, opr, E1, E2))
        return;
    switch (opr) {
        case OPR_ADD:
        case OPR_SUB:
        case OPR_MUL:
        case OPR_DIV:
        case OPR_MOD:
        case OPR_POW:
        case OPR_NE:
        case OPR_EQ:
        case OPR_LT:
        case OPR_LE:
        case OPR_GT:
        case OPR_GE:
            E1->ins.code = CODEBIN(fs, opr);
            E1->et = EXP_EXPR;
            E1->ins.binop = 1;
            break;
        case OPR_OR:
            if (E1->et != EXP_JMP) {
                concatcode(fs, E1->jmp.t + 3, E1->jmp.f);
                *E1 = *E2;
            } else if (E1->jmp.t != NO_JMP) {
                patchjmp(fs, E1->jmp.t);
                *E1 = *E2;
            } else
                E1->et = EXP_EXPR;
            break;
        case OPR_AND:
            if (E1->jmp.f == NO_JMP)
                *E1 = *E2;
            else {
                patchjmp(fs, E1->jmp.f);
                E1->et = EXP_EXPR;
            }
            break;
        default:
            cr_unreachable;
    }
}

// cr_intermediate step that tries to optimize/process 'and' and 'or'
// instructions before the second expression gets parsed.
static void shortcircuit(FunctionState *fs, binop opr, ExpInfo *E)
{
    switch (opr) {
        case OPR_AND:
            codeand(fs, E);
            break;
        case OPR_OR:
            codeor(fs, E);
            break;
        default:
            return;
    }
}

// Emit prefix instruction (only if folding didn't work)
static cr_inline void prefix(FunctionState *fs, unop opr, ExpInfo *E)
{
    if (!foldunary(fs, opr, E))
        CODE(fs, unopr2op(opr));
}




/* compile main function */
static void criptmain(FunctionState *fs, Lexer *lx)
{
    Scope gscope;
    startfs(fs, lx, &gscope);
    setvararg(fs, 0); /* main is always vararg */
    cr_lex_scan(lx); /* scan first token */
    parseuntileos(lx);
    cr_assert(lx->t.tk == TK_EOS);
    endfs(fs);
}


CrClosure *parse(cr_State *ts, BuffReader *br, Buffer *buff, ParserState *ps,
        const char *source)
{
    Lexer lx;
    FunctionState fs;
    CrClosure *cl = cr_function_newcrclosure(ts, 0);
    setsv2crcl(ts, ts->stacktop.p, cl); /* anchor main function closure */
    cr_vm_inctop(ts);
    lx.tab = cr_htable_new(ts);
    setsv2ht(ts, ts->stacktop.p, lx.tab); /* anchor scanner htable */
    cr_vm_inctop(ts);
    fs.fn = cl->fn = cr_function_new(ts);
    cr_gc_objbarrier(ts, cl, cl->fn);
    fs.fn->source = cr_string_new(ts, source);
    cr_gc_objbarrier(ts, fs.fn, fs.fn->source);
    lx.ps = ps;
    lx.buff = buff;
    cr_lex_setsource(ts, &lx, br, fs.fn->source);
    criptmain(&fs, &lx); /* Cript main function */
    ts->stacktop.p--; /* pop scanner htable */
    return cl;
}



/* -------------------------------------------------------------------------
 * Protected parsing
 * ------------------------------------------------------------------------- */

/* data for 'pparse' */
typedef struct PPData {
    BuffReader *br;
    Buffer buff;
    ParserState ps;
    const char *source;
} PPData;


/* protected 'parse' */
static void pparse(cr_State *ts, void *userdata)
{
    PPData *pcompile = cast(PPData *, userdata);
    CrClosure *cl = parse(ts, pcompile->br, &pcompile->buff, &pcompile->ps,
            pcompile->source);
    cr_assert(cl->nupvals <= cl->sizeupvals);
    cr_function_initupvals(ts, cl);
}


/* external interface for 'pparse' */
void cr_parser_pparse(cr_State *ts, BuffReader *br, const char *source)
{
    PPData ppdata;
    ppdata.br = br;
    cr_reader_buffinit(&ppdata.buff);
    memset(&ppdata.ps, 0, sizeof(ppdata.ps));
    ppdata.source = source;
    cr_vm_pcall(ts, pparse, &ppdata, savestack(ts, ts->stacktop.p));
}<|MERGE_RESOLUTION|>--- conflicted
+++ resolved
@@ -38,15 +38,18 @@
 #define leavecstack(lx)         ((lx)->ts->ncalls--)
 
 
+#define streq(s1,s2)        ((s1) == (s2))
+
+
 #define expect_cond(lx, cond, err) \
-{ if (!(cond)) cr_lex_syntaxerror(lx, err); }
+    { if (!(cond)) cr_lex_syntaxerror(lx, err); }
 
 
 
 /* Scope 'cflow' bits */
 #define CFLOOP      1
 #define CFGLOOP     2
-#define CFSWITCH        4
+#define CFSWITCH    4
 
 /* test 'cflow' bits */
 #define scopeisloop(s)      testbit((s)->cflow, CFLOOP)
@@ -240,11 +243,7 @@
 /* set current function as vararg */
 static void setvararg(FunctionState *fs, int arity) {
     fs->fn->isvararg = 1;
-<<<<<<< HEAD
     cr_code_L(fs, OP_SETVARARG, arity);
-=======
-    cr_code_LA(fs, OP_SETVARARG, arity);
->>>>>>> c324bdc6
 }
 
 
@@ -314,9 +313,9 @@
 static int registerlocal(Lexer *lx, FunctionState *fs, OString *name)
 {
     Function *fn = fs->fn;
-    checklimit(fs, fn->nlocals, CRI_MAXCODE, "locals");
-    cr_mem_growvec(lx->ts, fn->locals, fn->sizelocals, fn->nlocals, CRI_MAXCODE,
-                   "locals");
+    checklimit(fs, fn->nlocals, MAXLONGARGSIZE, "locals");
+    cr_mem_growvec(lx->ts, fn->locals, fn->sizelocals, fn->nlocals,
+                   MAXLONGARGSIZE, "locals");
     LVarInfo *lvarinfo = &fn->locals[fn->nlocals++];
     lvarinfo->name = name;
     lvarinfo->alivepc = fn->ncode;
@@ -344,9 +343,9 @@
 {
     FunctionState *fs = lx->fs;
     ParserState *ps = lx->ps;
-    checklimit(fs, ps->lvars.len, CRI_MAXCODE, "locals");
+    checklimit(fs, ps->lvars.len, MAXLONGARGSIZE, "locals");
     cr_mem_growvec(lx->ts, ps->lvars.arr, ps->lvars.size, ps->lvars.len,
-                   CRI_MAXCODE, "locals");
+                   MAXLONGARGSIZE, "locals");
     LVar *local = &ps->lvars.arr[ps->lvars.len++];
     local->s.name = name;
     local->s.idx = -1;
@@ -367,14 +366,14 @@
 {
     Scope *s = fs->scope;
     Lexer *lx = fs->lx;
-    for (int last = fs->activelocals - 1; s->nlocals <= last; last--) {
-        LVar *local = getlocal(fs, last);
-        if (name == local->s.name) {
+    for (int i = fs->activelocals - 1; i >= 0; i--) {
+        LVar *local = getlocal(fs, i);
+        if (streq(name, local->s.name)) {
             if (cr_unlikely(local->s.idx == -1))
                 cr_lex_syntaxerror(lx, cr_string_pushfstring(lx->ts,
-                                       "can't read local variable '%s' in its "
-                                       "own initializer", name));
-            initvar(fs, e, last);
+                            "can't read local variable '%s' in its "
+                            "own initializer", name));
+            initvar(fs, e, i);
             return e->et;
         }
     }
@@ -406,18 +405,18 @@
 {
     UpValInfo *uv = newupvalue(fs);
     uv->name = name;
-    if (e->et == EXP_LOCAL) { /* local var ? */
+    if (e->et == EXP_LOCAL) { /* local ? */
         uv->onstack = 1;
-        uv->idx = e->u.var.sidx;
-        uv->mod = vmod(&getlocal(fs, e->u.var.vidx)->val);
-        cr_assert(name == getlocal(fs, e->u.idx)->s.name);
-    } else { /* must be another upvalue */
+        uv->idx = e->u.info;
+        uv->mod = vmod(&getlocal(fs, e->u.info)->val);
+        cr_assert(streq(name, getlocal(fs, e->u.info)->s.name));
+    } else { /* must be upvalue */
         cr_assert(e->et == EXP_UVAL);
         FunctionState *enclosing = fs->prev;
         uv->onstack = 0;
         uv->idx = e->u.info;
         uv->mod = enclosing->fn->upvals[e->u.info].mod;
-        cr_assert(name == enclosing->fn->upvalues[e->u.info].name);
+        cr_assert(streq(name, enclosing->fn->upvalues[e->u.info].name));
     }
     return fs->fn->nupvals - 1;
 }
@@ -428,7 +427,7 @@
 {
     Function *fn = fs->fn;
     for (int i = 0; i < fn->nupvals; i++)
-        if (fn->upvals[i].name == name) 
+        if (streq(fn->upvals[i].name, name)) 
             return i;
     return -1;
 }
@@ -450,10 +449,11 @@
         } else { /* try upvalue */
             ret = searchupvalue(fs, name);
             if (ret < 0) {
-                searchvar(fs->prev, name, e, 0);
+                searchvar(fs->prev, name, e, 0); /* try enclosing 'fs' */
                 if (e->et == EXP_LOCAL || e->et == EXP_UVAL)
                     ret = addupvalue(fs, name, e);
-                else return;
+                else 
+                    return;
             }
             initexp(e, EXP_UVAL, ret);
         }
@@ -516,11 +516,7 @@
     int n = 1;
     expr(lx, e);
     while (match(lx, ',')) {
-<<<<<<< HEAD
         cr_code_exp2stack(lx->fs, e);
-=======
-        cr_code_dischargetostack(lx->fs, e);
->>>>>>> c324bdc6
         expr(lx, e);
         n++;
     }
@@ -532,19 +528,11 @@
 static void indexed(Lexer *lx, ExpInfo *var, int super)
 {
     cr_lex_scan(lx); /* skip '[' */
-<<<<<<< HEAD
     cr_code_exp2stack(lx->fs, var);
     ExpInfo key;
     expr(lx, &key);
     cr_code_indexed(lx->fs, var, &key, super);
     cr_code_exp2stack(lx->fs, var);
-=======
-    cr_code_dischargetostack(lx->fs, var);
-    ExpInfo key;
-    expr(lx, &key);
-    cr_code_indexed(lx->fs, var, &key, super);
-    cr_code_dischargetostack(lx->fs, var);
->>>>>>> c324bdc6
     expect(lx, ']');
 }
 
@@ -553,19 +541,11 @@
 static void getfield(Lexer *lx, ExpInfo *var, int super)
 {
     cr_lex_scan(lx); /* skip '.' */
-<<<<<<< HEAD
     cr_code_exp2stack(lx->fs, var);
     ExpInfo key;
     expid(lx, &key);
     cr_code_getproperty(lx->fs, var, &key, super);
     cr_code_exp2stack(lx->fs, var);
-=======
-    cr_code_dischargetostack(lx->fs, var);
-    ExpInfo key;
-    expid(lx, &key);
-    cr_code_getproperty(lx->fs, var, &key, super);
-    cr_code_dischargetostack(lx->fs, var);
->>>>>>> c324bdc6
     cr_lex_scan(lx);
 }
 
@@ -585,11 +565,7 @@
         FunctionState *fs = lx->fs;
         varlit(lx, "self", e); /* fetch 'self' */
         cr_assert(e->et == EXP_LOCAL);
-<<<<<<< HEAD
         cr_code_exp2stack(fs, e); /* push 'self' */
-=======
-        cr_code_dischargetostack(fs, e); /* push 'self' */
->>>>>>> c324bdc6
         cr_assert(e->et == EXP_FINEXPR);
         varlit(lx, "super", e); /* fetch 'super' */
         cr_assert(e->et == EXP_UVAL);
@@ -613,24 +589,24 @@
 static void primaryexp(Lexer *lx, ExpInfo *e)
 {
     switch (lx->t.tk) {
-    case '(':
-        cr_lex_scan(lx); /* skip ')' */
-        expr(lx, e);
-        expect(lx, ')');
-        break;
-    case TK_IDENTIFIER:
-        varname(lx, e->u.str, e);
-        cr_lex_scan(lx);
-        break;
-    case TK_SELF:
-        selfkw(lx, e);
-        break;
-    case TK_SUPER:
-        superkw(lx, e);
-        break;
-    default:
-        cr_lex_syntaxerror(lx, "unexpected symbol");
-        break;
+        case '(':
+            cr_lex_scan(lx); /* skip ')' */
+            expr(lx, e);
+            expect(lx, ')');
+            break;
+        case TK_IDENTIFIER:
+            varname(lx, e->u.str, e);
+            cr_lex_scan(lx);
+            break;
+        case TK_SELF:
+            selfkw(lx, e);
+            break;
+        case TK_SUPER:
+            superkw(lx, e);
+            break;
+        default:
+            cr_lex_syntaxerror(lx, "unexpected symbol");
+            break;
     }
 }
 
@@ -670,19 +646,19 @@
     primaryexp(lx, e);
     for (;;) {
         switch (lx->t.tk) {
-        case '.':
-            getfield(lx, e, 0);
-            break;
-        case '[':
-            indexed(lx, e, 0);
-            break;
-        case '(':
-            if (!eisconstant(e))
-                cr_lex_syntaxerror(lx, "can't use '()' on constant values");
-            call(lx, e);
-            break;
-        default:
-            return;
+            case '.':
+                getfield(lx, e, 0);
+                break;
+            case '[':
+                indexed(lx, e, 0);
+                break;
+            case '(':
+                if (!eisconstant(e))
+                    cr_lex_syntaxerror(lx, "can't use '()' on constant values");
+                call(lx, e);
+                break;
+            default:
+                return;
         }
     }
 }
@@ -701,39 +677,35 @@
 static void simpleexp(Lexer *lx, ExpInfo *e)
 {
     switch (lx->t.tk) {
-    case TK_INT:
-        initexp(e, EXP_INT, 0);
-        e->u.i = lx->t.lit.i;
-        break;
-    case TK_FLT:
-        initexp(e, EXP_FLT, 0);
-        e->u.n = lx->t.lit.n;
-        break;
-    case TK_STRING:
-        initexp(e, EXP_STRING, 0);
-        e->u.str = lx->t.lit.str;
-        break;
-    case TK_NIL:
-        initexp(e, EXP_NIL, 0);
-        break;
-    case TK_TRUE:
-        initexp(e, EXP_TRUE, 0);
-        break;
-    case TK_FALSE:
-        initexp(e, EXP_FALSE, 0);
-        break;
-    case TK_DOTS:
-        expect_cond(lx, lx->fs->fn->isvararg,
+        case TK_INT:
+            initexp(e, EXP_INT, 0);
+            e->u.i = lx->t.lit.i;
+            break;
+        case TK_FLT:
+            initexp(e, EXP_FLT, 0);
+            e->u.n = lx->t.lit.n;
+            break;
+        case TK_STRING:
+            initexp(e, EXP_STRING, 0);
+            e->u.str = lx->t.lit.str;
+            break;
+        case TK_NIL:
+            initexp(e, EXP_NIL, 0);
+            break;
+        case TK_TRUE:
+            initexp(e, EXP_TRUE, 0);
+            break;
+        case TK_FALSE:
+            initexp(e, EXP_FALSE, 0);
+            break;
+        case TK_DOTS:
+            expect_cond(lx, lx->fs->fn->isvararg,
                     "cannot use '...' outside of vararg function");
-<<<<<<< HEAD
-        initexp(e, EXP_VARARG, cr_code_L(lx->fs, OP_VARARG, 2));
-=======
-        initexp(e, EXP_VARARG, cr_code_LA(lx->fs, OP_VARARG, 2));
->>>>>>> c324bdc6
-        break;
-    default:
-        suffixedexpr(lx, e);
-        return;
+            initexp(e, EXP_VARARG, cr_code_L(lx->fs, OP_VARARG, 2));
+            break;
+        default:
+            suffixedexpr(lx, e);
+            return;
     }
     cr_lex_scan(lx);
 }
@@ -743,10 +715,10 @@
 static Unopr getunopr(int token)
 {
     switch (token) {
-    case '-': return OPR_UMIN;
-    case '~': return OPR_BNOT;
-    case '!': return OPR_NOT;
-    default: return OPR_NOUNOPR;
+        case '-': return OPR_UMIN;
+        case '~': return OPR_BNOT;
+        case '!': return OPR_NOT;
+        default: return OPR_NOUNOPR;
     }
 }
 
@@ -755,27 +727,27 @@
 static Binopr getbinopr(int token)
 {
     switch (token) {
-    case '+': return OPR_ADD;
-    case '-': return OPR_SUB;
-    case '*': return OPR_MUL;
-    case '/': return OPR_DIV;
-    case '%': return OPR_MOD;
-    case TK_POW: return OPR_POW;
-    case TK_SHR: return OPR_SHR;
-    case TK_SHL: return OPR_SHL;
-    case '&': return OPR_BAND;
-    case '|': return OPR_BOR;
-    case '^': return OPR_BXOR;
-    case TK_RANGE: return OPR_RANGE;
-    case TK_NE: return OPR_NE;
-    case TK_EQ: return OPR_EQ;
-    case '<': return OPR_LT;
-    case TK_LE: return OPR_LE;
-    case '>': return OPR_GT;
-    case TK_GE: return OPR_GE;
-    case TK_AND: return OPR_AND;
-    case TK_OR: return OPR_OR;
-    default: return OPR_NOBINOPR;
+        case '+': return OPR_ADD;
+        case '-': return OPR_SUB;
+        case '*': return OPR_MUL;
+        case '/': return OPR_DIV;
+        case '%': return OPR_MOD;
+        case TK_POW: return OPR_POW;
+        case TK_SHR: return OPR_SHR;
+        case TK_SHL: return OPR_SHL;
+        case '&': return OPR_BAND;
+        case '|': return OPR_BOR;
+        case '^': return OPR_BXOR;
+        case TK_RANGE: return OPR_RANGE;
+        case TK_NE: return OPR_NE;
+        case TK_EQ: return OPR_EQ;
+        case '<': return OPR_LT;
+        case TK_LE: return OPR_LE;
+        case '>': return OPR_GT;
+        case TK_GE: return OPR_GE;
+        case TK_AND: return OPR_AND;
+        case TK_OR: return OPR_OR;
+        default: return OPR_NOBINOPR;
     }
 }
 
