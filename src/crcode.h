#ifndef CRCODE_H
#define CRCODE_H


#include "cript.h"
#include "crparser.h"



/* get current pc */
#define codeoffset(fs)		((fs)->fn->ncode)


/* get constant of 'ExpInfo' */
#define getconstant(fs,e)	(&(fs)->fn->constants[(e)->u.idx])


/* get pointer to instruction of 'ExpInfo' */
#define getinstruction(fs,e)	(&(fs)->fn->code[(e)->u.info])


/* instruction and arg sizes (bytes) */
#define INSTSIZE	    1
#define ARGSSIZE	    INSTSIZE
#define ARGLSIZE	    3

/* instruction and arg sizes (bits) */
#define INSTBSIZE           (INSTSIZE << 3)
#define ARGSBSIZE           (ARGSSIZE << 3)
#define ARGLBSIZE           (ARGLSIZE << 3)

/* maximum instruction and arg sizes */
#define MAXINSTSIZE         ((1 << INSTBSIZE) - 1)
#define MAXSHRTARGSIZE      ((1 << ARGSBSIZE) - 1)
#define MAXLONGARGSIZE      ((1 << ARGLBSIZE) - 1)
#define MAXCODESIZE         MAXLONGARGSIZE


/* gets first parameter */
#define getarg(ip)		((ip) + INSTSIZE)


/* get/set short parameter */
#define getsarg(ip,o)		(getarg(ip) + ((o)*ARGSSIZE))
#define setsarg(ip,o,v)		setbytes(getsarg(ip,o), v, ARGSSIZE);
#define getsarg0(ip)            getsarg(ip,0)
#define setsarg0(ip,v)          setsarg(ip,0,v)
#define getsarg1(ip)            getsarg(ip,1)
#define setsarg1(ip,v)          setsarg(ip,1,v)
#define getsarg2(ip)            getsarg(ip,2)
#define setsarg2(ip,v)          setsarg(ip,2,v)


/* get/set long arg */
#define getlarg(ip,o)		(getarg(ip) + ((o)*ARGLSIZE))
#define setlarg(ip,o,v)		setbytes(getlarg(ip,o), v, ARGLSIZE)
#define getlarg0(ip)            getlarg(ip,0)
#define setlarg0(ip,v)          setlarg(ip,0,v)
#define getlarg1(ip)            getlarg(ip,1)
#define setlarg1(ip,v)          setlarg(ip,1,v)
#define getlarg2(ip)            getlarg(ip,2)
#define setlarg2(ip,v)          setlarg(ip,2,v)


/* value indicating there is no jmp label */
#define NOJMP       (-1)


/* binary operators */
typedef enum {
	/* arithmetic operators */
	OPR_ADD, OPR_SUB, OPR_MUL,
	OPR_DIV, OPR_MOD, OPR_POW,
	/* bitwise operators */
	OPR_SHL, OPR_SHR, OPR_BAND,
	OPR_BOR, OPR_BXOR,
        /* range operator */
        OPR_RANGE,
	/* comparison operators */
	OPR_NE, OPR_EQ, OPR_LT,
	OPR_LE, OPR_GT, OPR_GE,
	/* logical operators */
	OPR_AND, OPR_OR,
	OPR_NOBINOPR,
} Binopr;


/* binary operator 'op' is foldable */
#define boprisfoldable(op)      ((op) <= OPR_BXOR)



/* unary operators */
typedef enum {
	OPR_NOT = OPR_NOBINOPR, OPR_UMIN, OPR_BNOT, OPR_NOUNOPR,
} Unopr;



/* 
 * OpCode legend:
<<<<<<< HEAD
 * S - short instruction arg (8-bit)
 * L - long instruction arg (24-bit)
 * K(i) - constant at index 'i'
 * I(v) - format that indicates v is immediate operand
 * '...' - short description on what the instruction does
 */
typedef enum {
OP_TRUE = 0,    /*      'load true constant' */
OP_FALSE,       /*      'load false constant' */
OP_NIL,         /*      'load nil constant' */
OP_NILN,        /* L    'load L nils' */
OP_CONST,       /* S    'load constant at index S' */
OP_CONSTL,      /* L    'load constant at index L' */
OP_CONSTI,      /* L S  'load integer L (S signedness) */
OP_CONSTF,      /* L S  'load integer L as float (S signedness) */
OP_SETVARARG,   /* L    'adjust function varargs (L function arity)' */
OP_VARARG,      /* L    'load L-1 varargs' */
OP_CLOSURE,     /* TODO */
OP_CLASS,       /* TODO */
OP_METHOD,      /* TODO */
OP_POP,         /*      'pop value off the stack' */
OP_POPN,        /* L    'pop L values off the stack' */

OP_MBIN,        /* V V1 S    'V S V1 (S is binop)' */
OP_MBINI,       /* V L S S1  'V mbinop I(L) (S is signedness, S1 is flip)' */
OP_MBINK,       /* V L S     'V mbinop K(L) (S is flip)' */

OP_ADDK,         /* V L S     'V + (S * K(L))' */
OP_SUBK,         /* V L S     'V - (S * K(L))' */
OP_MULK,         /* V L S     'V * (S * K(L))' */
OP_DIVK,         /* V L S     'V / (S * K(L))' */
OP_MODK,         /* V L S     'V % (S * K(L))' */
OP_POWK,         /* V L S     'V ** (S * K(L))' */
OP_BSHLK,        /* V L S     'V << (S * K(L))' */
OP_BSHRK,        /* V L S     'V >> (S * K(L))' */
OP_BANDK,        /* V L S     'V & (S * K(L))' */
OP_BORK,         /* V L S     'V | (S * K(L))' */
OP_BXORK,        /* V L S     'V ^ (S * K(L))' */

OP_ADDI,         /* V L S     'V + (S * I(L))' */
OP_SUBI,         /* V L S     'V - (S * I(L))' */
OP_MULI,         /* V L S     'V * (S * I(L))' */
OP_DIVI,         /* V L S     'V / (S * I(L))' */
OP_MODI,         /* V L S     'V % (S * I(L))' */
OP_POWI,         /* V L S     'V ** (S * I(L))' */
OP_BSHLI,        /* V L S     'V << (S * I(L))' */
OP_BSHRI,        /* V L S     'V >> (S * I(L))' */
OP_BANDI,        /* V L S     'V & (S * I(L))' */
OP_BORI,         /* V L S     'V | (S * I(L))' */
OP_BXORI,        /* V L S     'V ^ (S * I(L))' */

OP_IRANGEI,     /* V L     'V..I(L); V is also integer' */

OP_ADD,          /* V V1    'V + V1' */
OP_SUB,          /* V V1    'V - V1' */
OP_MUL,          /* V V1    'V * V1' */
OP_DIV,          /* V V1    'V / V1' */
OP_MOD,          /* V V1    'V % V1' */
OP_POW,          /* V V1    'V ** V1' */
OP_BSHL,         /* V V1    'V << V1' */
OP_BSHR,         /* V V1    'V >> V1' */
OP_BAND,         /* V V1    'V & V1' */
OP_BOR,          /* V V1    'V | V1' */
OP_BXOR,         /* V V1    'V ^ V1' */

OP_RANGE,        /* V V1    'V..V1' */

OP_EQK,          /* V L S   '(V == K(L)) == S' */

OP_EQI,          /* V L S S1   '(V == I(L)) == S1 (S true if I(L) is float)' */
OP_LTI,          
OP_LEI,
OP_GTI,
OP_GEI,

OP_EQ,           /* V V1 S   '(V == V1) == S' */
OP_LT,
OP_LE,

OP_NOT,          /* V       '!V' */
OP_UNM,          /* V       '-V' */
OP_BNOT,         /* V       '~V' */

OP_EQL,          /* equality (preserve left operand) */

OP_RANGEINT,     /* integer range; TODO */

OP_DEFGVAR,      /* define global variable */
OP_GETGVAR,      /* get global variable */
OP_SETGVAR,      /* set global variable */

OP_GETLVAR,      /* get local variable */
OP_SETLVAR,      /* set local variable */

OP_JZ,           /* jump if false */
OP_JZPOP,        /* jump if false and pop unconditionally */
OP_JZORPOP,      /* jump if false or pop */
OP_JZANDPOP,     /* jump if false and pop */
OP_JMP,          /* jump to specified location */
OP_JMPORPOP,
OP_JMPANDPOP,    /* jump to specified location and pop */
OP_LOOP,         /* jump back to specified location */

OP_CALL0,        /* call value with no arguments */
OP_CALL1,        /* call value with a single argument */
OP_CALL,         /* call value with 2 or more arguments */

OP_GETUVAL,      /* get upvalue */
OP_SETUVAL,      /* set upvalue */
OP_CLOSEUVAL,    /* close upvalue */
OP_CLOSEUVALN,   /* close 'n' upvalues */

OP_SETPROPERTY,  /* set property ('v.str') */
OP_GETPROPERTY,  /* get property ('v.str = ..') */
OP_GETINDEX,     /* get index ('v[k]') */
OP_SETINDEX,     /* set index ('v[k] = ..') */
OP_GETINDEXSTR,  /* get string index ('v[str]') */
OP_SETINDEXSTR,  /* set string index ('v[str] = ..') */
OP_GETINDEXINT,  /* get integer index ('v[int]') */
OP_SETINDEXINT,  /* set integer index ('v[int] = ..') */
OP_GETSUP,       /* get super class method ('super.k') */
OP_GETSUPIDX,    /* get super class method ('super[k | str]') */
OP_GETSUPIDXSTR, /* get super class method ('super[k | str]') */

OP_SETVTABLE,    /* set vtable method */
OP_INHERIT,      /* inherit from class */
OP_CALLSTART,    /* mark start of call values */
OP_RETSTART,     /* mark start of return values */
OP_FOREACH_PREP, /* prepare foreach loop */
OP_FOREACH,      /* run foreach loop */

OP_RET0,         /* return with no values */
OP_RET1,         /* return with a single value */
OP_RET,          /* return with 2 or more values */
=======
 * sarg - short arg (8-bit)
 * larg - long arg (24-bit)
 * C - 'constants' array;
 * U - 'upvals' array;
 * S - stack;
 */
typedef enum {
	OP_TRUE = 0,
	OP_FALSE,
	OP_NIL,
	OP_NILN,         /* larg = n */
	OP_CONST,        /* sarg = 8-bit C index */
        OP_CONSTINT,     /* sarg = 8-bit integer */
        OP_CONSTFLT,     /* sarg = 8-bit float */
	OP_CONSTL,       /* larg = 24-bit C index */
        OP_CONSTINTL,    /* larg = 24-bit integer */
        OP_CONSTFLTL,    /* larg = 24-bit float */
	OP_SETVARARG,    /* adjust function varargs; larg = function arity */
	OP_VARARG,       /* push all function vararg arguments on S */
	OP_CLOSURE,      /* create and push closure on S */
	OP_CLASS,        /* create and push class on S */
	OP_METHOD,       /* create and push method on S */
	OP_POP,          /* pop value off S; no args */
	OP_POPN,         /* pop 'n' values off S; larg = n */

	OP_ADD,          /* add */
	OP_SUB,          /* subtract */
	OP_MUL,          /* multiply */
	OP_DIV,          /* divide */
	OP_MOD,          /* modulo */
	OP_POW,          /* raise value 'x' to power of 'y' */
        OP_BSHL,         /* arithmetic left shift */
        OP_BSHR,         /* arithmetic right shift */
        OP_BAND,         /* binary and */
        OP_BOR,          /* binary or */
        OP_BXOR,         /* binary xor */
        OP_RANGE,        /* binary range operator */
	OP_NOT,          /* negate (boolean) */
	OP_UNM,          /* unary minus, negate (arithmetic) */
        OP_BNOT,         /* bitwise complement */

	OP_NEQ,          /* !(equality) */
	OP_EQ,           /* equality */
	OP_EQUAL,        /* equality (preserve left operand) */
	OP_GT,           /* greater than */
	OP_GE,           /* greater or equal */
	OP_LT,           /* less than */
	OP_LE,           /* less or equal */

        OP_RANGEINT,     /* integer range; TODO */

	OP_DEFGVAR,      /* define global variable */
	OP_GETGVAR,      /* get global variable */
	OP_SETGVAR,      /* set global variable */

	OP_GETLVAR,      /* get local variable */
	OP_SETLVAR,      /* set local variable */

	OP_JZ,           /* jump if false */
	OP_JZPOP,        /* jump if false and pop unconditionally */
	OP_JZORPOP,      /* jump if false or pop */
	OP_JZANDPOP,     /* jump if false and pop */
	OP_JMP,          /* jump to specified location */
	OP_JMPANDPOP,    /* jump to specified location and pop */
	OP_LOOP,         /* jump back to specified location */

	OP_CALL0,        /* call value with no arguments */
	OP_CALL1,        /* call value with a single argument */
	OP_CALL,         /* call value with 2 or more arguments */

	OP_GETUVAL,      /* get upvalue */
	OP_SETUVAL,      /* set upvalue */
	OP_CLOSEUVAL,    /* close upvalue */
	OP_CLOSEUVALN,   /* close 'n' upvalues */

	OP_SETPROPERTY,  /* set property ('v.str') */
	OP_GETPROPERTY,  /* get property ('v.str = ..') */
	OP_GETINDEX,     /* get index ('v[k]') */
	OP_SETINDEX,     /* set index ('v[k] = ..') */
	OP_GETINDEXSTR,  /* get string index ('v[str]') */
	OP_SETINDEXSTR,  /* set string index ('v[str] = ..') */
	OP_GETINDEXINT,  /* get integer index ('v[int]') */
	OP_SETINDEXINT,  /* set integer index ('v[int] = ..') */
	OP_GETSUP,       /* get super class method ('super.k') */
	OP_GETSUPIDX,    /* get super class method ('super[k | str]') */
	OP_GETSUPIDXSTR, /* get super class method ('super[k | str]') */

	OP_SETVTABLE,    /* set vtable method */
	OP_INHERIT,      /* inherit from class */
	OP_CALLSTART,    /* mark start of call values */
	OP_RETSTART,     /* mark start of return values */
	OP_FOREACH_PREP, /* prepare foreach loop */
	OP_FOREACH,      /* run foreach loop */

	OP_RET0,         /* return with no values */
	OP_RET1,         /* return with a single value */
	OP_RET,          /* return with 2 or more values */
>>>>>>> c324bdc6
} OpCode;


/* number of 'OpCode's */
#define CR_NUMOPS	(OP_RET + 1)


CRI_FUNC int cr_code_SA(FunctionState *fs, Instruction i, int a);
CRI_FUNC int cr_code_LA(FunctionState *fs, Instruction i, int a);
CRI_FUNC void cr_code_reserveslots(FunctionState *fs, int n);
CRI_FUNC void cr_code_checkstack(FunctionState *fs, int n);
CRI_FUNC void cr_code_setoneret(FunctionState *fs, ExpInfo *e);
CRI_FUNC void cr_code_setreturns(FunctionState *fs, ExpInfo *e, int nreturns);
CRI_FUNC int cr_code_nil(FunctionState *fs, int n);
CRI_FUNC int cr_code_ret(FunctionState *fs, int base, int nreturns);
CRI_FUNC int cr_code_call(FunctionState *fs, int base, int args, int nreturns);
<<<<<<< HEAD
CRI_FUNC void cr_code_varexp2stack(FunctionState *fs, ExpInfo *e);
CRI_FUNC void cr_code_exp2stack(FunctionState *fs, ExpInfo *e);
=======
CRI_FUNC int cr_code_dischargevars(FunctionState *fs, ExpInfo *e);
CRI_FUNC void cr_code_dischargetostack(FunctionState *fs, ExpInfo *e);
>>>>>>> c324bdc6
CRI_FUNC void cr_code_indexed(FunctionState *fs, ExpInfo *var, ExpInfo *key,
                              int super);
CRI_FUNC void cr_code_getproperty(FunctionState *fs, ExpInfo *var,
                                  ExpInfo *keystr, int super);
CRI_FUNC int cr_code_call(FunctionState *fs, int base, int args, int nreturns);
CRI_FUNC void cr_code_unary(FunctionState *fs, ExpInfo *e, Unopr op);
CRI_FUNC void cr_code_prebinary(FunctionState *fs, ExpInfo *e, Binopr op);
CRI_FUNC void cr_code_binary(FunctionState *fs, ExpInfo *e1, ExpInfo *e2, 
                             Binopr op);

CRI_FUNC void cr_code_storevar(FunctionState *fs, ExpInfo *var, ExpInfo *exp);
CRI_FUNC void cr_code_rmlastins(FunctionState *fs, ExpInfo *e);

#endif<|MERGE_RESOLUTION|>--- conflicted
+++ resolved
@@ -99,7 +99,6 @@
 
 /* 
  * OpCode legend:
-<<<<<<< HEAD
  * S - short instruction arg (8-bit)
  * L - long instruction arg (24-bit)
  * K(i) - constant at index 'i'
@@ -194,14 +193,12 @@
 OP_GETLVAR,      /* get local variable */
 OP_SETLVAR,      /* set local variable */
 
-OP_JZ,           /* jump if false */
-OP_JZPOP,        /* jump if false and pop unconditionally */
-OP_JZORPOP,      /* jump if false or pop */
-OP_JZANDPOP,     /* jump if false and pop */
-OP_JMP,          /* jump to specified location */
-OP_JMPORPOP,
-OP_JMPANDPOP,    /* jump to specified location and pop */
-OP_LOOP,         /* jump back to specified location */
+OP_JMP,          /* L        'pc += L' */
+OP_JMPS,         /* L        'pc -= L' */
+OP_JF,           /* V L      'if (ttisfalsey(V)) pc += L' */
+OP_JFORPOP,      /* V L      'if (ttisfalsey(V)) pc += L; else pop V' */
+OP_JT,           /* V L      'if (!ttisfalsey(V)) pc += L' */
+OP_JTORPOP,      /* V L      'if (!ttisfalsey(V)) pc += L; else pop V' */
 
 OP_CALL0,        /* call value with no arguments */
 OP_CALL1,        /* call value with a single argument */
@@ -234,105 +231,6 @@
 OP_RET0,         /* return with no values */
 OP_RET1,         /* return with a single value */
 OP_RET,          /* return with 2 or more values */
-=======
- * sarg - short arg (8-bit)
- * larg - long arg (24-bit)
- * C - 'constants' array;
- * U - 'upvals' array;
- * S - stack;
- */
-typedef enum {
-	OP_TRUE = 0,
-	OP_FALSE,
-	OP_NIL,
-	OP_NILN,         /* larg = n */
-	OP_CONST,        /* sarg = 8-bit C index */
-        OP_CONSTINT,     /* sarg = 8-bit integer */
-        OP_CONSTFLT,     /* sarg = 8-bit float */
-	OP_CONSTL,       /* larg = 24-bit C index */
-        OP_CONSTINTL,    /* larg = 24-bit integer */
-        OP_CONSTFLTL,    /* larg = 24-bit float */
-	OP_SETVARARG,    /* adjust function varargs; larg = function arity */
-	OP_VARARG,       /* push all function vararg arguments on S */
-	OP_CLOSURE,      /* create and push closure on S */
-	OP_CLASS,        /* create and push class on S */
-	OP_METHOD,       /* create and push method on S */
-	OP_POP,          /* pop value off S; no args */
-	OP_POPN,         /* pop 'n' values off S; larg = n */
-
-	OP_ADD,          /* add */
-	OP_SUB,          /* subtract */
-	OP_MUL,          /* multiply */
-	OP_DIV,          /* divide */
-	OP_MOD,          /* modulo */
-	OP_POW,          /* raise value 'x' to power of 'y' */
-        OP_BSHL,         /* arithmetic left shift */
-        OP_BSHR,         /* arithmetic right shift */
-        OP_BAND,         /* binary and */
-        OP_BOR,          /* binary or */
-        OP_BXOR,         /* binary xor */
-        OP_RANGE,        /* binary range operator */
-	OP_NOT,          /* negate (boolean) */
-	OP_UNM,          /* unary minus, negate (arithmetic) */
-        OP_BNOT,         /* bitwise complement */
-
-	OP_NEQ,          /* !(equality) */
-	OP_EQ,           /* equality */
-	OP_EQUAL,        /* equality (preserve left operand) */
-	OP_GT,           /* greater than */
-	OP_GE,           /* greater or equal */
-	OP_LT,           /* less than */
-	OP_LE,           /* less or equal */
-
-        OP_RANGEINT,     /* integer range; TODO */
-
-	OP_DEFGVAR,      /* define global variable */
-	OP_GETGVAR,      /* get global variable */
-	OP_SETGVAR,      /* set global variable */
-
-	OP_GETLVAR,      /* get local variable */
-	OP_SETLVAR,      /* set local variable */
-
-	OP_JZ,           /* jump if false */
-	OP_JZPOP,        /* jump if false and pop unconditionally */
-	OP_JZORPOP,      /* jump if false or pop */
-	OP_JZANDPOP,     /* jump if false and pop */
-	OP_JMP,          /* jump to specified location */
-	OP_JMPANDPOP,    /* jump to specified location and pop */
-	OP_LOOP,         /* jump back to specified location */
-
-	OP_CALL0,        /* call value with no arguments */
-	OP_CALL1,        /* call value with a single argument */
-	OP_CALL,         /* call value with 2 or more arguments */
-
-	OP_GETUVAL,      /* get upvalue */
-	OP_SETUVAL,      /* set upvalue */
-	OP_CLOSEUVAL,    /* close upvalue */
-	OP_CLOSEUVALN,   /* close 'n' upvalues */
-
-	OP_SETPROPERTY,  /* set property ('v.str') */
-	OP_GETPROPERTY,  /* get property ('v.str = ..') */
-	OP_GETINDEX,     /* get index ('v[k]') */
-	OP_SETINDEX,     /* set index ('v[k] = ..') */
-	OP_GETINDEXSTR,  /* get string index ('v[str]') */
-	OP_SETINDEXSTR,  /* set string index ('v[str] = ..') */
-	OP_GETINDEXINT,  /* get integer index ('v[int]') */
-	OP_SETINDEXINT,  /* set integer index ('v[int] = ..') */
-	OP_GETSUP,       /* get super class method ('super.k') */
-	OP_GETSUPIDX,    /* get super class method ('super[k | str]') */
-	OP_GETSUPIDXSTR, /* get super class method ('super[k | str]') */
-
-	OP_SETVTABLE,    /* set vtable method */
-	OP_INHERIT,      /* inherit from class */
-	OP_CALLSTART,    /* mark start of call values */
-	OP_RETSTART,     /* mark start of return values */
-	OP_FOREACH_PREP, /* prepare foreach loop */
-	OP_FOREACH,      /* run foreach loop */
-
-	OP_RET0,         /* return with no values */
-	OP_RET1,         /* return with a single value */
-	OP_RET,          /* return with 2 or more values */
->>>>>>> c324bdc6
 } OpCode;
 
 
@@ -340,33 +238,30 @@
 #define CR_NUMOPS	(OP_RET + 1)
 
 
-CRI_FUNC int cr_code_SA(FunctionState *fs, Instruction i, int a);
-CRI_FUNC int cr_code_LA(FunctionState *fs, Instruction i, int a);
+CRI_FUNC int cr_code_S(FunctionState *fs, Instruction i, int a);
+CRI_FUNC int cr_code_L(FunctionState *fs, Instruction i, int a);
+CRI_FUNC void cr_code_checkstack(FunctionState *fs, int n);
 CRI_FUNC void cr_code_reserveslots(FunctionState *fs, int n);
-CRI_FUNC void cr_code_checkstack(FunctionState *fs, int n);
 CRI_FUNC void cr_code_setoneret(FunctionState *fs, ExpInfo *e);
 CRI_FUNC void cr_code_setreturns(FunctionState *fs, ExpInfo *e, int nreturns);
 CRI_FUNC int cr_code_nil(FunctionState *fs, int n);
 CRI_FUNC int cr_code_ret(FunctionState *fs, int base, int nreturns);
-CRI_FUNC int cr_code_call(FunctionState *fs, int base, int args, int nreturns);
-<<<<<<< HEAD
+CRI_FUNC int cr_code_call(FunctionState *fs, int base, int nparams, 
+                          int nreturns);
+CRI_FUNC void cr_code_storevar(FunctionState *fs, ExpInfo *var, ExpInfo *exp);
 CRI_FUNC void cr_code_varexp2stack(FunctionState *fs, ExpInfo *e);
 CRI_FUNC void cr_code_exp2stack(FunctionState *fs, ExpInfo *e);
-=======
-CRI_FUNC int cr_code_dischargevars(FunctionState *fs, ExpInfo *e);
-CRI_FUNC void cr_code_dischargetostack(FunctionState *fs, ExpInfo *e);
->>>>>>> c324bdc6
+CRI_FUNC void cr_code_getproperty(FunctionState *fs, ExpInfo *var,
+                                  ExpInfo *keystr, int super);
 CRI_FUNC void cr_code_indexed(FunctionState *fs, ExpInfo *var, ExpInfo *key,
                               int super);
-CRI_FUNC void cr_code_getproperty(FunctionState *fs, ExpInfo *var,
-                                  ExpInfo *keystr, int super);
-CRI_FUNC int cr_code_call(FunctionState *fs, int base, int args, int nreturns);
-CRI_FUNC void cr_code_unary(FunctionState *fs, ExpInfo *e, Unopr op);
+CRI_FUNC void cr_code_unary(FunctionState *fs, ExpInfo *e, Unopr opr);
+CRI_FUNC void cr_code_concatjmp(FunctionState *fs, int *l1, int l2);
+CRI_FUNC void cr_code_patchjmp(FunctionState *fs, int pc);
+CRI_FUNC void cr_code_jmpiffalse(FunctionState *fs, ExpInfo *e, OpCode jmpop);
+CRI_FUNC void cr_code_jmpiftrue(FunctionState *fs, ExpInfo *e, OpCode jmpop);
 CRI_FUNC void cr_code_prebinary(FunctionState *fs, ExpInfo *e, Binopr op);
-CRI_FUNC void cr_code_binary(FunctionState *fs, ExpInfo *e1, ExpInfo *e2, 
-                             Binopr op);
-
-CRI_FUNC void cr_code_storevar(FunctionState *fs, ExpInfo *var, ExpInfo *exp);
-CRI_FUNC void cr_code_rmlastins(FunctionState *fs, ExpInfo *e);
+CRI_FUNC void cr_code_binary(FunctionState *fs, ExpInfo *e1, ExpInfo *e2,
+                             Binopr opr);
 
 #endif